# App Center SDK for Android Change Log

## Version 1.11.0 (Under active development)

<<<<<<< HEAD
### AppCenter

* **[Fix]** Fix minimum storage size verification to match actual value.
=======
### AppCenterCrashes

* **[Fix]** Fix a bug where crash data file could leak when the database is full.
>>>>>>> 2bdbdeba

___

## Version 1.10.0

### AppCenterAnalytics

* **[Feature]** Add API to specify event persistence priority.

### AppCenterCrashes

* **[Fix]** Preventing stack overflow crash while reading a huge throwable file.

___

## Version 1.9.0

### AppCenter

* **[Feature]** Add a `setMaxStorageSize` API which allows setting a maximum size limit on the local SQLite storage. Previously, up to 300 logs were stored of any size. The default value is 10MB.
* **[Security]** To enforce TLS 1.2 on all HTTPS connections the SDK makes, we are dropping support for API level 15 (which supports only TLS 1.0), the minimum SDK version thus becomes 16. Previous versions of the SDK were already using TLS 1.2 on API level 16+.
* **[Bug fix]** Fix validating and discarding `NaN` and infinite double values when calling `setCustomProperties`.

### AppCenterAnalytics

* **[Feature]** Add `pause`/`resume` APIs which pause/resume sending Analytics logs to App Center.
* **[Feature]** Add support for typed properties. Note that these APIs still convert properties back to strings on the App Center backend. More work is needed to store and display typed properties in the App Center portal. Using the new APIs now will enable future scenarios, but for now the behavior will be the same as it is for current event properties.
* **[Feature]** Preparation work for a future change in transmission protocol and endpoint for Analytics data. There is no impact on your current workflow when using App Center.

___

## Version 1.8.0

### AppCenterCrashes

* **[Fix]** Fix a bug where some initialize operations were executed twice.
* **[Fix]** Fix a bug where device information could be null when reading the error report client side.

### AppCenterDistribute

* **[Fix]** Fix a crash that could happen when starting the application.

### AppCenterAnalytics

* **[Feature]** Preparation work for a future change in transmission protocol and endpoint for Analytics data. There is no impact on your current workflow when using App Center.

___

## Version 1.7.0

### AppCenterAnalytics

- **[Feature]** Preparation work for a future change in transmission protocol and endpoint for Analytics data. There is no impact on your current workflow when using App Center.

### AppCenterPush

The Firebase messaging SDK is now a dependency of the App Center Push SDK to be able to support Android P and also prevent features to break after April 2019 based on [this announcement](https://firebase.googleblog.com/2018/04/time-to-upgrade-from-gcm-to-fcm.html).

You need to follow [some migration steps](https://docs.microsoft.com/en-us/appcenter/sdk/push/migration/android) after updating the SDK to actually use Firebase instead of the manual registration mechanism that we are providing. The non Firebase mechanism still works after updating the SDK but you will see a deprecation message, but this will not work on Android P devices until you migrate.

After updating the app to use Firebase, you will also no longer see duplicate notifications when uninstalling and reinstalling the app on the same device and user.

___

## Version 1.6.1

### AppCenter

- **[Feature]** Preparation work for a future change in transmission protocol and endpoint for Analytics data. There is no impact on your current workflow when using App Center.
- **[Improvement]** Enable TLS 1.2 on API levels where it's supported but not enabled by default (API level 16-19, this became a default starting API level 20). Please note we still support Android API level 15 and it uses TLS 1.0.
- **[Improvement]** Gzip is used over HTTPS when request size is larger than 1.4KB.
- **[Fix]** Fix a crash when disabling a module at the same time logs are sent.
- **[Fix]** Fix pretty print JSON in Android P when verbose logging is enabled.

### AppCenterCrashes

- **[Feature]** Enable reporting C/C++ crashes when [Google Breakpad](https://github.com/google/breakpad) is used in the application (Google Breakpad is not distributed by App Center). Please note that there is still work to be done to stabilize this feature in App Center. Stay tuned with our [Changelog](https://docs.microsoft.com/en-us/appcenter/general/changelog) to get updates on NDK crashes support.

___

## Version 1.5.1

### AppCenter

* **[Fix]** Fix a crash when network state changes at same time as SDK initializing.
* **[Fix]** Fix crashes when trying to detect we run on instrumented test environment.
* **[Fix]** Fix a deadlock when setting wrapper SDK information or setting log url while other channel operations performed such as when Crashes is starting.

### AppCenterCrashes

* **[Fix]** Fix reporting crash when process name cannot be determined.

### AppCenterPush

* **[Fix]** Fix notification text being truncated when large and now supports multi-line.

___

## Version 1.5.0

### AppCenterAnalytics

* **[Improvement]** Analytics now allows a maximum of 20 properties by event, each property key and value length can be up to 125 characters long.

### AppCenterPush

* **[Feature]** Configure default notification icon and color using meta-data.
* **[Fix]** Fixes the google.ttl field being considered custom data.
* **[Fix]** Fixes push notification not displayed if Google Play Services too old on the device.
* **[Fix]** Don't crash the application when invalid notification color is pushed.

___

## Version 1.4.0

### AppCenterDistribute

* **[Feature]** Add Session statistics for distribution group.

___

## Version 1.3.0

### AppCenterDistribute

* **[Feature]** Use tester app to enable in-app updates if it's installed.
* **[Feature]** Add reporting of downloads for in-app update.
* **[Improvement]** Add distribution group to all logs that are sent.

___

## Version 1.2.0

### AppCenter

* **[Fix]** Fix events association with crashes.
* **[Fix]** Fix network state detection.
* **[Fix]** Don't retry sending logs on HTTP error 429.
* **[Fix]** Some logs were not sent or discarded correctly on AppCenter enabled/disabled state changes.

### AppCenterCrashes

* **[Improvement]** Increase attachment file size limit from 1.5MB to 7MB.

### AppCenterPush

* **[Fix]** Fix a crash on Android 8.0 (exact version, this does not happen in 8.1) where having an adaptive icon (like launcher icon) would cause crash of the entire system U.I. on push. On Android 8.0 we replace the adaptive icon by a placeholder icon (1 black pixel) to avoid the crash, starting Android 8.1 the adaptive icon is displayed without fallback.

___

## Version 1.1.0

### AppCenter

* **[Feature]** SDK modules can be skipped from being started automatically without code modification during instrumented tests. The SDK now reads `APP_CENTER_DISABLE` variable from `InstrumentationRegistry.getArguments()` and will not start any module if the value is `All` or will just skip starting the services described by a **comma separated list** of the services to exclude from being started. Valid service names for the variable are `Analytics`, `Crashes`, `Distribute` or `Push`. The modules are always started if instrumentation context is not available (like when you build and launch your application normally).

### AppCenterCrashes

* **[Fix]** Fix a crash when sending an attachment larger than 1.4MB. The SDK is still unable to send large attachments in this release but now it does not crash anymore. An error log is printed instead.
* **[Improvement]** Allow wrapper SDKs such as Xamarin to report a managed exception (for example for .NET stack traces) while still saving the exception for client side report as Java Throwable (so the original exception can be read from client side after restart by using the SDK).

### AppCenterDistribute

* **[Improvement]** Updated translations.
* **[Improvement]** Users with app versions that still use Mobile Center can directly upgrade to versions that use this version of App Center, without the need to reinstall.

### AppCenterPush

* **[Improvement]** The Firebase SDK dependency is now optional. If Firebase SDK is not available at runtime, the push registers and generate notifications using only App Center SDK. The Firebase application and servers are still used whether the Firebase SDK is installed into the application or not.

  * The SDK is still compatible with `apply plugin: 'com.google.gms.google-services'` and `google-services.json`, but if you don't use Firebase besides App Center, you can replace that plugin and the json file by a call to `Push.setSenderId` before `AppCenter.start`. The **Sender ID** can be found on the **Cloud Messaging** tab of your Firebase console project settings (same place as the **Server Key**).
  * The SDK is still compatible with `"com.google.firebase:firebase-messaging:$version"` lines. But if you don't use Firebase besides App Center, you can now remove these dependencies.

___

## Version 1.0.0

### General Availability (GA) Announcement.

This version contains **breaking changes** due to the renaming from Mobile Center to App Center. In the unlikely event there was data on the device not sent prior to the update, that data will be discarded.

### AppCenter

* The SDK has been rebranded from Mobile Center to App Center. Please follow [the migration guide](https://review.docs.microsoft.com/en-us/appcenter/sdk/sdk-migration/android?branch=appcenter-ga) to update from an earlier version of Mobile Center SDK.

### AppCenterDistribute

* **[Fix]** The view release notes button was not correctly hidden when no release notes were available.
* **[Fix]** Added missing translations for failed to enable in-app update dialog title and buttons. The main message however is not localized yet as it's extracted from a REST API text response.
* **[Known issue]** When updating an application that uses Mobile Center SDK using the in-app update dialog to an application version that uses AppCenter SDK version, the browser will be re-opened and will fail. User will need to re-install the application from the App Center portal.

___

## Version 0.13.0

* Localize in-app update texts, see [this folder](https://github.com/Microsoft/mobile-center-sdk-android/tree/develop/sdk/mobile-center-distribute/src/main/res) for a list of supported languages.
* When in-app updates are disabled because of side-loading, a new dialog will inform user instead of being stuck on a web page. Dialog actions offer ignoring in-app updates or following a link to re-install from the portal. This new dialog has texts that are not localized yet.
* Fix a bug where a failed version check could trigger reopening the browser in failure to enable in-app updates.
* Add `MobileCenter.getSdkVersion()` API to check Mobile Center SDK version at runtime.

___

## Version 0.12.0

- **[Feature]** New feature that allows to share your applications to anyone with public link.

- **[MISC]** When you update to this release, there will be **potential data loss** if an application installed with previous versions of MobileCenter SDK on devices that has pending logs which are not sent to server yet at the time of the application is being updated.

___

## Version 0.11.2

* Truncate event name and properties automatically instead of skipping them.
* Russian localization for in-app update texts.

___

## Version 0.11.1

Fix a regression in in-app updates from [version 0.11.0](https://github.com/Microsoft/mobile-center-sdk-android/releases/tag/0.11.0) where we could show unknown sources dialog on Android 8 if targeting older versions and unknown sources enabled.

Actually in that scenario, we can't detect if unknown sources are enabled and will just skip that dialog, system dialog will be shown at install time instead.

___

## Version 0.11.0

### Strict mode

This release focuses on fixing strict mode issues (including Android 8 ones).

Since strict mode checks if you spend time reading storage on U.I. thread we had to make the following APIs asynchronous and is thus a **breaking change**:

* `{AnyClass}.isEnabled()`
* `MobileCenter.getInstallId()`
* `Crashes.hasCrashedInLastSession()`

Those APIs returns a `MobileCenterFuture` object that is used to monitor the result, you can either use `get()` or `thenAccept(MobileCenterConsumer)` to either block or get the result via callback.

For symmetry purpose, `{AnyClass}.setEnabled(boolean)` also return a `MobileCenterFuture` object but most users don't need to monitor the result of the operation (consistency of calls sequence is guaranteed even if you don't wait for the change to be persisted).

Also `Crashes.getLastSessionCrashReport` was already asynchronous but signature changed to use the new `MobileCenterFuture` object.

`MobileCenterFuture` is similar to Java 8 `CompletableFuture` but works on Java 7 on any API level and has limited number of methods and does not throw exceptions (and executes the `thenAccept` callback in the U.I. thread).

### Other changes

* Fix a bug on Android 8 where network state could be detected as disconnected while network is available.
* Fix showing unknown sources warning dialog on Distribute on Android 8.
* Update Firebase SDK dependencies in Push to 11.0.2 to avoid conflict with Firebase recent getting started instructions.
* Update internal crash code to make it more compatible with Xamarin.Android and possibly future wrapper SDKs.

___

## Version 0.10.0

* Add `MobileCenter.setCustomProperties` API to segment audiences.
* Fix push and distribute notifications on Android 8 when targeting API level 26.
* Add a new method `Push.checkLaunchedFromNotification` to use in `onNewIntent` if `launchMode` of the activity is not standard to fix push listener when clicking on background push and recycling the activity.
* Fix crashing when calling `{AnyService}.isEnabled()` / or `setEnabled` before `MobileCenter.start`, now always return false before start.
* Fix a bug where 2 sessions could be reported at once when resuming from background.

___

## Version 0.9.0

Add `getErrorAttachments` callback to CrashesListener.

___

## Version 0.8.1

Fix a memory leak in HTTP client.

___

## Version 0.8.0

* Add network state debug logs.
* Add push module relying on Firebase to push notifications to the users of your application.

___

## Version 0.7.0

This version contains bug fixes, improvements and new features.

### Analytics

* **[Misc]** Events have some validation and you will see the following in logs:

    * An error if the event name is null, empty or longer than 256 characters (event is not sent in that case).
    * A warning for invalid event properties (the event is sent but without invalid properties):

       * More than 5 properties per event (in that case we send only 5 of them and log warnings).
       * Property key null, empty or longer than 64 characters.
       * Property value null or longer than 64 characters.

### Distribute

* **[Feature]** New Distribute listener to provide an ability of in-app update customization.
* **[Feature]** New default update dialog with release notes view.
* **[Bug fix]** Fix a crash when failing to download a mandatory update while showing progress dialog.
* **[Bug fix]** Fix duplicate update dialog when a new release is detected after restarting and processing the current update.

___

## Version 0.6.1

- **[Bug fix]** Fix a crash that could happen when application going to background while progress dialog on mandatory update download was displayed.
- **[Bug fix]** Fix a bug where progress dialog could be stuck at 100%.
- **[Improvement]** Offline cache for update dialog.

___

## Version 0.6.0

- **[Feature]** New service called `Distribute` to enable in-app updates for your Mobile Center builds.
- **[Improvement]** The improvement to wait up to 5 seconds for flushing logs to storage on crash is now active even if the Crashes feature is not used.
- **[Bug fix]** `401` HTTP errors (caused by invalid `appSecret`) were retried as a recoverable error. They are now considered unrecoverable.
- **[Misc]** A new log is sent to server when `MobileCenter` is started with the list of `MobileCenter` services that are used in the application.
- **[Misc]** Renamed `setServerUrl` to `setLogUrl`.

___

## Version 0.5.0

**Breaking change**: Remove Crashes APIs related to attachments as it's not supported by backend yet.

___

## Version 0.4.0

- Most of the crash processing is now happening on a background thread when the application restarts, solving multiple strict mode policy issues.
  - As a consequence, the `getLastSessionCrashReport` is now an asynchronous function with a callback (**breaking change**).
- Fix Proguard configuration inside the main AAR file, no Proguard configuration required on application side.
- Fix a race condition crash inside HTTP channel management when counting pending logs.
- Fix other race conditions in HTTP channel management that could lead to inconsistent behavior.
- Fix crash when the default ASyncTask thread pool is saturated when sending HTTP logs (now retries later).
- `StackOverflowError` throwable object for client side inspection is now truncated to `256` frames.
- App secret is now obfuscated in logs when setting verbose log level.
- Threads where crash callbacks are executed is now documented with the support annotations and the behavior is now consistent (either always UI thread or always worker thread depending on the callback).

___

## Version 0.3.3

- Fix a bug where `CrashesListener.onBeforeSending` or `CrashesListener.onSendingFailed` could not be called.
- Truncate `StackOverFlowError` to 256 frames (128 at start and 128 at end) to allow them being reported.
- Retry more https errors due to transient ssl failures when the client or server connectivity is bad.
- On crash, wait 5 seconds for local storage to flush other pending events to disk so that they are not lost.

___

## Version 0.3.2

- Fix empty text attachment being sent along with a binary only attachment.
- Fix logs when enabling or disabling MobileCenter.
- Fix debug logs for user confirmation callbacks.
- Add possibility to add raw stack trace for Xamarin.

___

## Version 0.3.1

- Fix/improve SDK logging.
- Don't validate appSecret against UUID format anymore (server validates appSecret).
- Allow wrapper SDK such as Xamarin to store additional crash data file.

___

## Version 0.3.0

- Rename `initialize` to `configure` in `MobileCenter` methods and logs.
- Fix null pointer exception when disabling a service during an HTTP call.

___

## Version 0.2.0

- Rename Sonoma to MobileCenter.
- Fix a bug that caused crashes to be sent twice if calling Crashes.setEnabled(true) while already enabled.
- New logs in assert level for successful SDK initialization or failed to initialize.
- Allow wrapper SDKs such as Xamarin to label an exception as being generated by the wrapper SDK.

___

## Version 0.1.4

- Remove trackPage/trackException from public APIs and disable automatic page tracking.
- Add assert level logs and a new NONE constant to disable all logs included assert ones.

___

## Version 0.1.3

Refactoring to solve Xamarin bindings issues.

___

## Version 0.1.2

- start_session is sent without sending any page or event
- start_session is sent immediately if re-enabling analytics module while in foreground (only if core was enabled though)

___

## Version 0.1.1

- Calls to SQLite are now asynchronous.
- Fix corner cases in new session detection, especially for single activity applications.

___

## Version 0.1.0

First release of the Sonoma SDK for Android.<|MERGE_RESOLUTION|>--- conflicted
+++ resolved
@@ -2,15 +2,13 @@
 
 ## Version 1.11.0 (Under active development)
 
-<<<<<<< HEAD
 ### AppCenter
 
 * **[Fix]** Fix minimum storage size verification to match actual value.
-=======
+
 ### AppCenterCrashes
 
 * **[Fix]** Fix a bug where crash data file could leak when the database is full.
->>>>>>> 2bdbdeba
 
 ___
 
