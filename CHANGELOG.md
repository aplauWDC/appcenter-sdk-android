# App Center SDK for Android Change Log

## Version 3.3.2 (Under development)

<<<<<<< HEAD
### App Center

 * **[Breaking change]** Bump the minimum Android SDK version to 21 API level.
=======
### App Center Crashes

* **[Feature]** Convert the `saveUncaughtException` method to public and return error log identifier when calling it.
>>>>>>> 1956aba7

### App Center Push

App Center Push has been removed from the SDK and will be [retired on December 31st, 2020](https://devblogs.microsoft.com/appcenter/migrating-off-app-center-push/). 
As an alternative to App Center Push, we recommend you migrate to [Azure Notification Hubs](https://docs.microsoft.com/en-us/azure/notification-hubs/notification-hubs-push-notification-overview) by following the [Push Migration Guide](https://docs.microsoft.com/en-us/appcenter/migration/push/).

___

## Version 3.3.1

### App Center Crashes

* **[Fix]** Fix sending attachments with a `null` text value.

___

## Version 3.3.0

### App Center

* **[Fix]** Fix an `IncorrectContextUseViolation` warning when calculating screen size on Android 11.
* **[Fix]** All SQL commands used in SDK are presented as raw strings to avoid any possible static analyzer's SQL injection false alarms.

### App Center Distribute

* **[Fix]** Fix Distribute can't get updates for Realme devices which use Realme UI.

### App Center Distribute Play

App Center Distribute Play is a package with stubbed APIs for Distribute module to avoid Google Play flagging the application for malicious behavior. It must be used only for build variants which are going to be published on Google Play. See the [public documentation](https://docs.microsoft.com/en-us/appcenter/sdk/distribute/android#remove-in-app-updates-for-google-play-builds) for more details about this change.

___

## Version 3.2.2

### App Center

* **[Fix]** Fix possible delays in UI thread when queueing a large number of events.

___

## Version 3.2.1

### App Center Distribute

* **[Fix]** Fix checking updates when application switches from background to foreground if the SDK was started after `onCreate` callback.

___

## Version 3.2.0

### App Center Crashes

* **[Fix]** Remove the multiple attachments warning as that is now supported by the portal.
* **[Fix]** Change minidump filter to use file extension instead of name.
* **[Fix]** Fix removing minidump files when the sending crash report was discarded.

### App Center Distribute

* **[Feature]** Automatically check for update when application switches from background to foreground (unless automatic checks are disabled).
* **[Fix]** Fix checking for updates after disabling the Distribute module while downloading the release.

___

## Version 3.1.0

### App Center Distribute

* **[Feature]** Add a `disableAutomaticCheckForUpdate` API that needs to be called before SDK start in order to turn off automatic check for update. 
* **[Feature]** Add a `checkForUpdate` API to manually check for update.
* **[Fix]** Fix not checking updates on public track if it was ignored on error while initializing in-app update for private track.

___

## Version 3.0.0

### App Center Auth

App Center Auth is [retired](https://aka.ms/MBaaS-retirement-blog-post) and has been removed from the SDK.

### App Center Data

App Center Data is [retired](https://aka.ms/MBaaS-retirement-blog-post) and has been removed from the SDK.

### App Center

* **[Fix]** Fix infinite recursion when handling encryption errors.

### App Center Crashes

* **[Fix]** Fix incorrect app version when an NDK crash is sent after updating the app.
* **[Behavior change]** Change the path to the minidump directory to use a subfolder in which the current contextual data (device information, etc.) is saved along with the .dmp file.

### App Center Distribute

* **[Feature]** Add `setUpdateTrack`(and `getUpdateTrack`) method to be able to explicitly set either `UpdateTrack.PRIVATE` or `UpdateTrack.PUBLIC` update track. By default, a public distribution group is used. **Breaking change**: To allow users to access releases of private groups you now need to migrate your application to call `Distribute.setUpdateTrack(UpdateTrack.PRIVATE)` before the SDK start. Please read the documentation for more details.
* **[Fix]** Avoid opening browser to check for sign-in information after receiving an SSL error while checking for app updates (which often happens when using a public WIFI).
* **[Fix]** When in-app update permissions become invalid and need to open browser again, updates are no longer postponed after sign-in (if user previously selected the action to postpone for a day).
* **[Fix]** Fix a possible deadlock when activity resumes during background operation for some `Distribute` public APIs like `Distribute.isEnabled()`.

___

## Version 2.5.1

### App Center Crashes

* **[Fix]** Validate error attachment size to avoid server error or out of memory issues (using the documented limit which is 7MB).

___

## Version 2.5.0

### App Center Crashes

* **[Feature]** Add the `Crash.trackError` method to send handled errors (with optional properties and attachments).

### App Center Distribute

* **[Fix]** Fix an in-app update caching issue, where the same version was installed constantly after the 1st successful update (or also if the download was canceled).

___

## Version 2.4.1

### App Center Distribute

* **[Fix]** Fix a crash and improve logging when downloading an update fails on Android 5+.

___

## Version 2.4.0

### App Center Crashes

* **[Behavior change]** Deprecate and remove insecure implementation of `ErrorReport.getThrowable()`, which now always returns `null`. Use the new `ErrorReport.getStackTrace()` as an alternative.

### App Center Data

* **[Fix]** Reduced retries on Data-related operations to fail fast and avoid the perception of calls "hanging".

### App Center Distribute

* **[Fix]** Downloading in-app update APK file has been failing on Android 4.x since TLS 1.2 has been enforced early September. The file is now downloaded using HTTPS direct connection when running on Android 4 instead of relying on system's download manager.
* **[Breaking change]** If your `minSdkVersion` is lower than `19`, Android requires the `WRITE_EXTERNAL_STORAGE` permission to store new downloaded updates. Please refer to the updated documentation site for detailed instructions. This is related to the download fix.

___

## Version 2.3.0

### App Center Auth

* **[Feature]** App Center Auth logging now includes MSAL logs.
* **[Fix]** Redirect URIs are now hidden in logs.

### App Center Crashes

* **[Feature]** Catch "low memory warning" and provide the API to check if it has happened in last session: `Crashes.hasReceivedMemoryWarningInLastSession()`.

### App Center Push

* **[Fix]** Fix confusing information log about the availability of the Firebase SDK.
* **[Fix]** Fix sending the push installation log after delayed start.

___

## Version 2.2.0

### App Center

* **[Fix]** Remove unsecure UUID fallback when UUID generation theorically fails, in reality it never fails.
* **[Fix]** Check for running in App Center Test will now work when using AndroidX instead of the support library.
* **[Feature]** Add `AppCenter.isRunningInAppCenterTestCloud` to provide method to check if the application is running in Test Cloud.

### App Center Crashes

* **[Fix]** The in memory cache of error reports is now cleared when disabling Crashes.

### App Center Data

* **[Feature]** Add support for offline list of documents.
* **[Feature]** Change the default time-to-live (TTL) from 1 day to infinite (never expire).
* **[Fix]** Fix `isExpired` method in `LocalDocument` for incorrect handling of the `TimeToLive.INFINITE` value. 
* **[Feature]** Add `ReadOptions` parameter to the `list` API.
* **[Feature]** Serialize `null` document values.
* **[Fix]** Fix declaring `gson` as a build time dependency instead of runtime.
* **[Fix]** Allow null for `ReadOptions` and `WriteOptions` parameters.

___

## Version 2.1.0

### App Center

* **[Fix]** Handle incorrect usage of `AppCenter.setLogUrl` API to provide readable error message.
* **[Fix]** Fix decrypting values that have been stored for more than a year (such as the in-app update token).

### App Center Analytics

* **[Feature]** Support setting latency of sending events via `Analytics.setTransmissionInterval`.

### App Center Auth

* **[Feature]** Expose the ID Token and Access Token (as raw JWT format) in the `UserInformation` object returned from the sign-in method.
* **[Fix]** Fix missing proguard rules so that the app does not have to specify them.
* **[Fix]** Fix crash on silently refreshing token if initialization of MSAL fails.
* **[Fix]** Fix sign-in before start auth service never ends and blocks every next try.
* **[Breaking change]** The `UserInformation` class has been moved from the `appcenter` module to the `appcenter-auth` module and must now be imported as `import com.microsoft.appcenter.auth.UserInformation`.

### App Center Data

* **[Fix]** Fix an issue where invalid characters in the document ID are accepted at creation time but causing errors while trying to read or delete the document. The characters are `#`, `\`, `/`, `?`, and all whitespaces.

### App Center Crashes

* **[Fix]** Fix a crash that could sometimes occur while processing native crash reports.

### App Center Distribute

* **[Feature]** Add `Distribute.setEnabledForDebuggableBuild(boolean)` method to allow in-app updates in debuggable builds.
* **[Fix]** Fix duplicate in-app update dialog when restarting (or switching) activity quickly after clicking download. Also fixes a crash when choosing "Ask me in a day" in the duplicate dialog.
* **[Fix]** Fix a crash that could occur when downloading the update with a customized dialog and then calling `Distribute.notifyUserConfirmation(UpdateAction.POSTPONE)` right after calling `Distribute.notifyUserConfirmation(UpdateAction.UPDATE)`.
* **[Fix]** Fix a crash that could occur while trying to open the browser on some devices.

### App Center Push

* **[Fix]** Update Firebase dependency and AppCenter push logic to avoid a runtime issue with the latest Firebase messaging version 18.0.0.

___

## Version 2.0.0

Version 2 of the App Center SDK includes two new modules: Auth and Data.

### AppCenterAuth

 App Center Auth is a cloud-based identity management service that enables developers to authenticate application users and manage user identities. The service integrates with other parts of App Center, enabling developers to leverage the user identity to view user data in other services and even send push notifications to users instead of individual devices.

### AppCenterData

The App Center Data service provides functionality enabling developers to persist app data in the cloud in both online and offline scenarios. This enables you to store and manage both user-specific data as well as data shared between users and across platforms.

### AppCenterCrashes

* **[Feature]** After calling `Auth.signIn`, the next crashes are associated with an `accountId` corresponding to the signed in user. This is a different field than the `userId` set by `AppCenter.setUserId`. Calling `Auth.signOut` stops the `accountId` association for the next crashes.

### AppCenterDistribute

* **[Fix]** Fix in-app updates not working on new Samsung devices.

### AppCenterPush

* **[Feature]** After calling `Auth.signIn`, the push installation is associated to the signed in user with an `accountId` and can be pushed by using the `accountId` audience. This is a different field than the `userId` set by `AppCenter.setUserId`. The push installation is also updated on calling `Auth.signOut` to stop the association.
* **[Fix]** Fix updating push installation when setting or unsetting the user identifier by calling `AppCenter.setUserId`.

___

## Version 1.11.4

### AppCenter

* **[Fix]** Fix network connection state tracking issue, which prevented sending data in some restricted networks.
* **[Fix]** Fix possible deadlock on changing network connection state.

### AppCenterDistribute

* **[Fix]** Fix in-app updates not working on devices using Xiaomi MIUI from versions 10 and above.

___

## Version 1.11.3

### AppCenter

* **[Fix]** The SDK normally disables storing and sending logs when SQLite is failing instead of crashing the application. New SQLite APIs were introduced in version 1.9.0 and the new API exceptions were not caught, this is now fixed.

### AppCenterDistribute

* **[Fix]** Fix exception if we receive deep link intent with setup failure before `onStart`.
* **[Fix]** Fix checking updates for applications installed on corporate-owned single-use devices.

___

## Version 1.11.2

### AppCenter

* **[Fix]** Fix TLS 1.2 configuration for some specific devices running API level <21. The bug did not affect all devices running older API levels, only some models/brands, and prevented any data from being sent.

### AppCenterAnalytics

* **[Fix]** Extend the current session instead of starting a new session when sending events from the background. Sessions are also no longer started in background by sending an event or a log from another service such as push, as a consequence the push registration information will be missing from crash events information.

### AppCenterDistribute

* **[Fix]** Fix issue with forcing Chrome to open links when other browsers are the default.

___

## Version 1.11.0

### AppCenter

* **[Feature]** Allow users to set userId that applies to crashes, error and push logs. This feature adds an API, but is not yet supported on the App Center backend.
* **[Fix]** Do not delete old logs when trying to add a log larger than the maximum storage capacity.
* **[Fix]** Fix error detection of `setMaxStorageSize` API if database uses custom page size.
* **[Fix]** Fix minimum storage size verification to match minimum possible value.
* **[Fix]** Fix disabling logging of network state changes according to `AppCenter.getLogLevel`.
* **[Fix]** Fix logs duplication on unstable network.

### AppCenterCrashes

* **[Fix]** Fix a bug where crash data file could leak when the database is full.

### AppCenterPush

* **[Fix]** Fix push foreground listener after re-enabling push service.

___

## Version 1.10.0

### AppCenterAnalytics

* **[Feature]** Add API to specify event persistence priority.

### AppCenterCrashes

* **[Fix]** Preventing stack overflow crash while reading a huge throwable file.

___

## Version 1.9.0

### AppCenter

* **[Feature]** Add a `setMaxStorageSize` API which allows setting a maximum size limit on the local SQLite storage. Previously, up to 300 logs were stored of any size. The default value is 10MB.
* **[Security]** To enforce TLS 1.2 on all HTTPS connections the SDK makes, we are dropping support for API level 15 (which supports only TLS 1.0), the minimum SDK version thus becomes 16. Previous versions of the SDK were already using TLS 1.2 on API level 16+.
* **[Bug fix]** Fix validating and discarding `NaN` and infinite double values when calling `setCustomProperties`.

### AppCenterAnalytics

* **[Feature]** Add `pause`/`resume` APIs which pause/resume sending Analytics logs to App Center.
* **[Feature]** Add support for typed properties. Note that these APIs still convert properties back to strings on the App Center backend. More work is needed to store and display typed properties in the App Center portal. Using the new APIs now will enable future scenarios, but for now the behavior will be the same as it is for current event properties.
* **[Feature]** Preparation work for a future change in transmission protocol and endpoint for Analytics data. There is no impact on your current workflow when using App Center.

___

## Version 1.8.0

### AppCenterCrashes

* **[Fix]** Fix a bug where some initialize operations were executed twice.
* **[Fix]** Fix a bug where device information could be null when reading the error report client side.

### AppCenterDistribute

* **[Fix]** Fix a crash that could happen when starting the application.

### AppCenterAnalytics

* **[Feature]** Preparation work for a future change in transmission protocol and endpoint for Analytics data. There is no impact on your current workflow when using App Center.

___

## Version 1.7.0

### AppCenterAnalytics

- **[Feature]** Preparation work for a future change in transmission protocol and endpoint for Analytics data. There is no impact on your current workflow when using App Center.

### AppCenterPush

The Firebase messaging SDK is now a dependency of the App Center Push SDK to be able to support Android P and also prevent features to break after April 2019 based on [this announcement](https://firebase.googleblog.com/2018/04/time-to-upgrade-from-gcm-to-fcm.html).

You need to follow [some migration steps](https://docs.microsoft.com/en-us/appcenter/sdk/push/migration/android) after updating the SDK to actually use Firebase instead of the manual registration mechanism that we are providing. The non Firebase mechanism still works after updating the SDK but you will see a deprecation message, but this will not work on Android P devices until you migrate.

After updating the app to use Firebase, you will also no longer see duplicate notifications when uninstalling and reinstalling the app on the same device and user.

___

## Version 1.6.1

### AppCenter

- **[Feature]** Preparation work for a future change in transmission protocol and endpoint for Analytics data. There is no impact on your current workflow when using App Center.
- **[Improvement]** Enable TLS 1.2 on API levels where it's supported but not enabled by default (API level 16-19, this became a default starting API level 20). Please note we still support Android API level 15 and it uses TLS 1.0.
- **[Improvement]** Gzip is used over HTTPS when request size is larger than 1.4KB.
- **[Fix]** Fix a crash when disabling a module at the same time logs are sent.
- **[Fix]** Fix pretty print JSON in Android P when verbose logging is enabled.

### AppCenterCrashes

- **[Feature]** Enable reporting C/C++ crashes when [Google Breakpad](https://github.com/google/breakpad) is used in the application (Google Breakpad is not distributed by App Center). Please note that there is still work to be done to stabilize this feature in App Center. Stay tuned with our [Changelog](https://docs.microsoft.com/en-us/appcenter/general/changelog) to get updates on NDK crashes support.

___

## Version 1.5.1

### AppCenter

* **[Fix]** Fix a crash when network state changes at same time as SDK initializing.
* **[Fix]** Fix crashes when trying to detect we run on instrumented test environment.
* **[Fix]** Fix a deadlock when setting wrapper SDK information or setting log url while other channel operations performed such as when Crashes is starting.

### AppCenterCrashes

* **[Fix]** Fix reporting crash when process name cannot be determined.

### AppCenterPush

* **[Fix]** Fix notification text being truncated when large and now supports multi-line.

___

## Version 1.5.0

### AppCenterAnalytics

* **[Improvement]** Analytics now allows a maximum of 20 properties by event, each property key and value length can be up to 125 characters long.

### AppCenterPush

* **[Feature]** Configure default notification icon and color using meta-data.
* **[Fix]** Fixes the google.ttl field being considered custom data.
* **[Fix]** Fixes push notification not displayed if Google Play Services too old on the device.
* **[Fix]** Don't crash the application when invalid notification color is pushed.

___

## Version 1.4.0

### AppCenterDistribute

* **[Feature]** Add Session statistics for distribution group.

___

## Version 1.3.0

### AppCenterDistribute

* **[Feature]** Use tester app to enable in-app updates if it's installed.
* **[Feature]** Add reporting of downloads for in-app update.
* **[Improvement]** Add distribution group to all logs that are sent.

___

## Version 1.2.0

### AppCenter

* **[Fix]** Fix events association with crashes.
* **[Fix]** Fix network state detection.
* **[Fix]** Don't retry sending logs on HTTP error 429.
* **[Fix]** Some logs were not sent or discarded correctly on AppCenter enabled/disabled state changes.

### AppCenterCrashes

* **[Improvement]** Increase attachment file size limit from 1.5MB to 7MB.

### AppCenterPush

* **[Fix]** Fix a crash on Android 8.0 (exact version, this does not happen in 8.1) where having an adaptive icon (like launcher icon) would cause crash of the entire system U.I. on push. On Android 8.0 we replace the adaptive icon by a placeholder icon (1 black pixel) to avoid the crash, starting Android 8.1 the adaptive icon is displayed without fallback.

___

## Version 1.1.0

### AppCenter

* **[Feature]** SDK modules can be skipped from being started automatically without code modification during instrumented tests. The SDK now reads `APP_CENTER_DISABLE` variable from `InstrumentationRegistry.getArguments()` and will not start any module if the value is `All` or will just skip starting the services described by a **comma separated list** of the services to exclude from being started. Valid service names for the variable are `Analytics`, `Crashes`, `Distribute` or `Push`. The modules are always started if instrumentation context is not available (like when you build and launch your application normally).

### AppCenterCrashes

* **[Fix]** Fix a crash when sending an attachment larger than 1.4MB. The SDK is still unable to send large attachments in this release but now it does not crash anymore. An error log is printed instead.
* **[Improvement]** Allow wrapper SDKs such as Xamarin to report a managed exception (for example for .NET stack traces) while still saving the exception for client side report as Java Throwable (so the original exception can be read from client side after restart by using the SDK).

### AppCenterDistribute

* **[Improvement]** Updated translations.
* **[Improvement]** Users with app versions that still use Mobile Center can directly upgrade to versions that use this version of App Center, without the need to reinstall.

### AppCenterPush

* **[Improvement]** The Firebase SDK dependency is now optional. If Firebase SDK is not available at runtime, the push registers and generate notifications using only App Center SDK. The Firebase application and servers are still used whether the Firebase SDK is installed into the application or not.

  * The SDK is still compatible with `apply plugin: 'com.google.gms.google-services'` and `google-services.json`, but if you don't use Firebase besides App Center, you can replace that plugin and the json file by a call to `Push.setSenderId` before `AppCenter.start`. The **Sender ID** can be found on the **Cloud Messaging** tab of your Firebase console project settings (same place as the **Server Key**).
  * The SDK is still compatible with `"com.google.firebase:firebase-messaging:$version"` lines. But if you don't use Firebase besides App Center, you can now remove these dependencies.

___

## Version 1.0.0

### General Availability (GA) Announcement.

This version contains **breaking changes** due to the renaming from Mobile Center to App Center. In the unlikely event there was data on the device not sent prior to the update, that data will be discarded.

### AppCenter

* The SDK has been rebranded from Mobile Center to App Center. Please follow [the migration guide](https://review.docs.microsoft.com/en-us/appcenter/sdk/sdk-migration/android?branch=appcenter-ga) to update from an earlier version of Mobile Center SDK.

### AppCenterDistribute

* **[Fix]** The view release notes button was not correctly hidden when no release notes were available.
* **[Fix]** Added missing translations for failed to enable in-app update dialog title and buttons. The main message however is not localized yet as it's extracted from a REST API text response.
* **[Known issue]** When updating an application that uses Mobile Center SDK using the in-app update dialog to an application version that uses AppCenter SDK version, the browser will be re-opened and will fail. User will need to re-install the application from the App Center portal.

___

## Version 0.13.0

* Localize in-app update texts, see [this folder](https://github.com/Microsoft/mobile-center-sdk-android/tree/develop/sdk/mobile-center-distribute/src/main/res) for a list of supported languages.
* When in-app updates are disabled because of side-loading, a new dialog will inform user instead of being stuck on a web page. Dialog actions offer ignoring in-app updates or following a link to re-install from the portal. This new dialog has texts that are not localized yet.
* Fix a bug where a failed version check could trigger reopening the browser in failure to enable in-app updates.
* Add `MobileCenter.getSdkVersion()` API to check Mobile Center SDK version at runtime.

___

## Version 0.12.0

- **[Feature]** New feature that allows to share your applications to anyone with public link.

- **[MISC]** When you update to this release, there will be **potential data loss** if an application installed with previous versions of MobileCenter SDK on devices that has pending logs which are not sent to server yet at the time of the application is being updated.

___

## Version 0.11.2

* Truncate event name and properties automatically instead of skipping them.
* Russian localization for in-app update texts.

___

## Version 0.11.1

Fix a regression in in-app updates from [version 0.11.0](https://github.com/Microsoft/mobile-center-sdk-android/releases/tag/0.11.0) where we could show unknown sources dialog on Android 8 if targeting older versions and unknown sources enabled.

Actually in that scenario, we can't detect if unknown sources are enabled and will just skip that dialog, system dialog will be shown at install time instead.

___

## Version 0.11.0

### Strict mode

This release focuses on fixing strict mode issues (including Android 8 ones).

Since strict mode checks if you spend time reading storage on U.I. thread we had to make the following APIs asynchronous and is thus a **breaking change**:

* `{AnyClass}.isEnabled()`
* `MobileCenter.getInstallId()`
* `Crashes.hasCrashedInLastSession()`

Those APIs returns a `MobileCenterFuture` object that is used to monitor the result, you can either use `get()` or `thenAccept(MobileCenterConsumer)` to either block or get the result via callback.

For symmetry purpose, `{AnyClass}.setEnabled(boolean)` also return a `MobileCenterFuture` object but most users don't need to monitor the result of the operation (consistency of calls sequence is guaranteed even if you don't wait for the change to be persisted).

Also `Crashes.getLastSessionCrashReport` was already asynchronous but signature changed to use the new `MobileCenterFuture` object.

`MobileCenterFuture` is similar to Java 8 `CompletableFuture` but works on Java 7 on any API level and has limited number of methods and does not throw exceptions (and executes the `thenAccept` callback in the U.I. thread).

### Other changes

* Fix a bug on Android 8 where network state could be detected as disconnected while network is available.
* Fix showing unknown sources warning dialog on Distribute on Android 8.
* Update Firebase SDK dependencies in Push to 11.0.2 to avoid conflict with Firebase recent getting started instructions.
* Update internal crash code to make it more compatible with Xamarin.Android and possibly future wrapper SDKs.

___

## Version 0.10.0

* Add `MobileCenter.setCustomProperties` API to segment audiences.
* Fix push and distribute notifications on Android 8 when targeting API level 26.
* Add a new method `Push.checkLaunchedFromNotification` to use in `onNewIntent` if `launchMode` of the activity is not standard to fix push listener when clicking on background push and recycling the activity.
* Fix crashing when calling `{AnyService}.isEnabled()` / or `setEnabled` before `MobileCenter.start`, now always return false before start.
* Fix a bug where 2 sessions could be reported at once when resuming from background.

___

## Version 0.9.0

Add `getErrorAttachments` callback to CrashesListener.

___

## Version 0.8.1

Fix a memory leak in HTTP client.

___

## Version 0.8.0

* Add network state debug logs.
* Add push module relying on Firebase to push notifications to the users of your application.

___

## Version 0.7.0

This version contains bug fixes, improvements and new features.

### Analytics

* **[Misc]** Events have some validation and you will see the following in logs:

    * An error if the event name is null, empty or longer than 256 characters (event is not sent in that case).
    * A warning for invalid event properties (the event is sent but without invalid properties):

       * More than 5 properties per event (in that case we send only 5 of them and log warnings).
       * Property key null, empty or longer than 64 characters.
       * Property value null or longer than 64 characters.

### Distribute

* **[Feature]** New Distribute listener to provide an ability of in-app update customization.
* **[Feature]** New default update dialog with release notes view.
* **[Bug fix]** Fix a crash when failing to download a mandatory update while showing progress dialog.
* **[Bug fix]** Fix duplicate update dialog when a new release is detected after restarting and processing the current update.

___

## Version 0.6.1

- **[Bug fix]** Fix a crash that could happen when application going to background while progress dialog on mandatory update download was displayed.
- **[Bug fix]** Fix a bug where progress dialog could be stuck at 100%.
- **[Improvement]** Offline cache for update dialog.

___

## Version 0.6.0

- **[Feature]** New service called `Distribute` to enable in-app updates for your Mobile Center builds.
- **[Improvement]** The improvement to wait up to 5 seconds for flushing logs to storage on crash is now active even if the Crashes feature is not used.
- **[Bug fix]** `401` HTTP errors (caused by invalid `appSecret`) were retried as a recoverable error. They are now considered unrecoverable.
- **[Misc]** A new log is sent to server when `MobileCenter` is started with the list of `MobileCenter` services that are used in the application.
- **[Misc]** Renamed `setServerUrl` to `setLogUrl`.

___

## Version 0.5.0

**Breaking change**: Remove Crashes APIs related to attachments as it's not supported by backend yet.

___

## Version 0.4.0

- Most of the crash processing is now happening on a background thread when the application restarts, solving multiple strict mode policy issues.
  - As a consequence, the `getLastSessionCrashReport` is now an asynchronous function with a callback (**breaking change**).
- Fix Proguard configuration inside the main AAR file, no Proguard configuration required on application side.
- Fix a race condition crash inside HTTP channel management when counting pending logs.
- Fix other race conditions in HTTP channel management that could lead to inconsistent behavior.
- Fix crash when the default ASyncTask thread pool is saturated when sending HTTP logs (now retries later).
- `StackOverflowError` throwable object for client side inspection is now truncated to `256` frames.
- App secret is now obfuscated in logs when setting verbose log level.
- Threads where crash callbacks are executed is now documented with the support annotations and the behavior is now consistent (either always UI thread or always worker thread depending on the callback).

___

## Version 0.3.3

- Fix a bug where `CrashesListener.onBeforeSending` or `CrashesListener.onSendingFailed` could not be called.
- Truncate `StackOverFlowError` to 256 frames (128 at start and 128 at end) to allow them being reported.
- Retry more https errors due to transient ssl failures when the client or server connectivity is bad.
- On crash, wait 5 seconds for local storage to flush other pending events to disk so that they are not lost.

___

## Version 0.3.2

- Fix empty text attachment being sent along with a binary only attachment.
- Fix logs when enabling or disabling MobileCenter.
- Fix debug logs for user confirmation callbacks.
- Add possibility to add raw stack trace for Xamarin.

___

## Version 0.3.1

- Fix/improve SDK logging.
- Don't validate appSecret against UUID format anymore (server validates appSecret).
- Allow wrapper SDK such as Xamarin to store additional crash data file.

___

## Version 0.3.0

- Rename `initialize` to `configure` in `MobileCenter` methods and logs.
- Fix null pointer exception when disabling a service during an HTTP call.

___

## Version 0.2.0

- Rename Sonoma to MobileCenter.
- Fix a bug that caused crashes to be sent twice if calling Crashes.setEnabled(true) while already enabled.
- New logs in assert level for successful SDK initialization or failed to initialize.
- Allow wrapper SDKs such as Xamarin to label an exception as being generated by the wrapper SDK.

___

## Version 0.1.4

- Remove trackPage/trackException from public APIs and disable automatic page tracking.
- Add assert level logs and a new NONE constant to disable all logs included assert ones.

___

## Version 0.1.3

Refactoring to solve Xamarin bindings issues.

___

## Version 0.1.2

- start_session is sent without sending any page or event
- start_session is sent immediately if re-enabling analytics module while in foreground (only if core was enabled though)

___

## Version 0.1.1

- Calls to SQLite are now asynchronous.
- Fix corner cases in new session detection, especially for single activity applications.

___

## Version 0.1.0

First release of the Sonoma SDK for Android.<|MERGE_RESOLUTION|>--- conflicted
+++ resolved
@@ -2,15 +2,13 @@
 
 ## Version 3.3.2 (Under development)
 
-<<<<<<< HEAD
 ### App Center
 
- * **[Breaking change]** Bump the minimum Android SDK version to 21 API level.
-=======
+* **[Breaking change]** Bump the minimum Android SDK version to 21 API level.
+
 ### App Center Crashes
 
 * **[Feature]** Convert the `saveUncaughtException` method to public and return error log identifier when calling it.
->>>>>>> 1956aba7
 
 ### App Center Push
 
