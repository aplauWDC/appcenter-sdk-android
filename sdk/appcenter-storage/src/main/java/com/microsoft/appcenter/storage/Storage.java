/*
 * Copyright (c) Microsoft Corporation. All rights reserved.
 * Licensed under the MIT License.
 */

package com.microsoft.appcenter.storage;

import android.annotation.SuppressLint;
import android.content.Context;
import android.support.annotation.MainThread;
import android.support.annotation.NonNull;
import android.support.annotation.VisibleForTesting;
import android.support.annotation.WorkerThread;

import com.microsoft.appcenter.AbstractAppCenterService;
import com.microsoft.appcenter.channel.Channel;
import com.microsoft.appcenter.http.HttpException;
import com.microsoft.appcenter.http.ServiceCall;
import com.microsoft.appcenter.http.ServiceCallback;
import com.microsoft.appcenter.storage.client.CosmosDb;
import com.microsoft.appcenter.storage.client.StorageHttpClientDecorator;
import com.microsoft.appcenter.storage.client.TokenExchange;
import com.microsoft.appcenter.storage.client.TokenExchange.TokenExchangeServiceCallback;
import com.microsoft.appcenter.storage.exception.StorageException;
import com.microsoft.appcenter.storage.models.DataStoreEventListener;
import com.microsoft.appcenter.storage.models.Document;
import com.microsoft.appcenter.storage.models.DocumentError;
import com.microsoft.appcenter.storage.models.DocumentMetadata;
import com.microsoft.appcenter.storage.models.Page;
import com.microsoft.appcenter.storage.models.PaginatedDocuments;
import com.microsoft.appcenter.storage.models.PendingOperation;
import com.microsoft.appcenter.storage.models.ReadOptions;
import com.microsoft.appcenter.storage.models.TokenResult;
import com.microsoft.appcenter.storage.models.WriteOptions;
import com.microsoft.appcenter.utils.AppCenterLog;
import com.microsoft.appcenter.utils.NetworkStateHelper;
import com.microsoft.appcenter.utils.async.AppCenterFuture;
import com.microsoft.appcenter.utils.async.DefaultAppCenterFuture;
import com.microsoft.appcenter.utils.context.AbstractTokenContextListener;
import com.microsoft.appcenter.utils.context.AuthTokenContext;

import java.util.HashMap;
import java.util.Map;

import static com.microsoft.appcenter.http.DefaultHttpClient.METHOD_DELETE;
import static com.microsoft.appcenter.http.DefaultHttpClient.METHOD_GET;
import static com.microsoft.appcenter.http.DefaultHttpClient.METHOD_POST;
import static com.microsoft.appcenter.http.HttpUtils.createHttpClient;
import static com.microsoft.appcenter.storage.Constants.DEFAULT_API_URL;
import static com.microsoft.appcenter.storage.Constants.LOG_TAG;
import static com.microsoft.appcenter.storage.Constants.PENDING_OPERATION_CREATE_VALUE;
import static com.microsoft.appcenter.storage.Constants.PENDING_OPERATION_DELETE_VALUE;
import static com.microsoft.appcenter.storage.Constants.PENDING_OPERATION_REPLACE_VALUE;
import static com.microsoft.appcenter.storage.Constants.SERVICE_NAME;
import static com.microsoft.appcenter.storage.Constants.STORAGE_GROUP;

/**
 * Storage service.
 */
public class Storage extends AbstractAppCenterService implements NetworkStateHelper.Listener {

    /**
     * Shared instance.
     */
    @SuppressLint("StaticFieldLeak")
    private static Storage sInstance;

    /**
     * Application secret.
     */
    private String mAppSecret;

    /**
     * Current API base URL.
     */
    private String mApiUrl = DEFAULT_API_URL;

    private Map<DefaultAppCenterFuture<?>, ServiceCall> mPendingCalls = new HashMap<>();

    private StorageHttpClientDecorator mHttpClient;

    private LocalDocumentStorage mLocalDocumentStorage;

    /**
     * Current event listener.
     */
    private volatile DataStoreEventListener mEventListener;

    /**
     * Authorization listener for {@link AuthTokenContext}.
     */
    private AuthTokenContext.Listener mAuthListener;

    private NetworkStateHelper mNetworkStateHelper;

    /**
     * Get shared instance.
     *
     * @return shared instance.
     */
    @SuppressWarnings("WeakerAccess")
    public static synchronized Storage getInstance() {
        if (sInstance == null) {
            sInstance = new Storage();
        }
        return sInstance;
    }

    @VisibleForTesting
    static synchronized void unsetInstance() {
        sInstance = null;
    }

    /**
     * Change the base URL used to make API calls.
     *
     * @param apiUrl API base URL.
     */
    @SuppressWarnings({"SameParameterValue", "WeakerAccess", "unused"})
    // TODO Remove suppress warnings after reflection removed in test app
    public static void setApiUrl(String apiUrl) {
        getInstance().setInstanceApiUrl(apiUrl);
    }

    /**
     * Check whether Storage service is enabled or not.
     *
     * @return future with result being <code>true</code> if enabled, <code>false</code> otherwise.
     * @see AppCenterFuture
     */
    @SuppressWarnings({"unused", "WeakerAccess"}) // TODO Remove warning suppress after release.
    public static AppCenterFuture<Boolean> isEnabled() {
        return getInstance().isInstanceEnabledAsync();
    }

    /**
     * Enable or disable Storage service.
     *
     * @param enabled <code>true</code> to enable, <code>false</code> to disable.
     * @return future with null result to monitor when the operation completes.
     */
    @SuppressWarnings({"unused", "WeakerAccess"}) // TODO Remove warning suppress after release.
    public static AppCenterFuture<Void> setEnabled(boolean enabled) {
        return getInstance().setInstanceEnabledAsync(enabled);
    }

    /**
     * Check whether offline mode is enabled or not.
     *
     * @return result being <code>true</code> if enabled, <code>false</code> otherwise.
     * @see AppCenterFuture
     */
    @SuppressWarnings({"unused", "WeakerAccess"}) // TODO Remove warning suppress after release.
    public static boolean isOfflineModeEnabled() {
        return getInstance().isOfflineModeEnabledInstance();
    }

    /**
     * Enable or disable offline mode.
     *
     * @param offlineModeEnabled <code>true</code> to simulate device being offline, <code>false</code> to go back to the original network state of the device.
     */
    @SuppressWarnings({"unused", "WeakerAccess"}) // TODO Remove warning suppress after release.
    public static void setOfflineModeEnabled(boolean offlineModeEnabled) {
        getInstance().setOfflineModeEnabledInstance(offlineModeEnabled);
    }

    /**
     * Check whether offline mode is enabled or not.
     *
     * @return result being <code>true</code> if enabled, <code>false</code> otherwise.
     * @see AppCenterFuture
     */
    private synchronized boolean isOfflineModeEnabledInstance() {
        if (mHttpClient != null) {
            return mHttpClient.isOfflineModeEnabled();
        }
        AppCenterLog.error(LOG_TAG, "AppCenter Storage must be started before checking if offline mode is enabled.");
        return false;
    }

    /**
     * Enable or disable offline mode.
     *
     * @param offlineMode <code>true</code> to simulate device being offline, <code>false</code> to go back to the original network state of the device.
     */
    private synchronized void setOfflineModeEnabledInstance(boolean offlineMode) {
        if (mHttpClient != null) {
            mHttpClient.setOfflineModeEnabled(offlineMode);
        } else {
            AppCenterLog.error(LOG_TAG, "AppCenter Storage must be started before setting offline mode.");
        }
    }

    /**
     * Read a document.
     * The document type (T) must be JSON deserializable.
     */
    @SuppressWarnings("WeakerAccess") // TODO remove warning suppress after release.
    public static <T> AppCenterFuture<Document<T>> read(String partition, String documentId, Class<T> documentType) {
        return read(partition, documentId, documentType, new ReadOptions());
    }

    /**
     * Read a document.
     * The document type (T) must be JSON deserializable.
     */
    @SuppressWarnings("WeakerAccess") // TODO remove warning suppress after release.
    public static <T> AppCenterFuture<Document<T>> read(String partition, String documentId, Class<T> documentType, ReadOptions readOptions) {
        return getInstance().instanceRead(partition, documentId, documentType, readOptions);
    }

    /**
     * List (need optional signature to configure page size).
     * The document type (T) must be JSON deserializable.
     */
    @SuppressWarnings("WeakerAccess") // TODO remove warning suppress after release.
    public static <T> AppCenterFuture<PaginatedDocuments<T>> list(String partition, Class<T> documentType) {
        return getInstance().instanceList(partition, documentType);
    }

    /**
     * Create a document.
     * The document instance (T) must be JSON serializable.
     */
    @SuppressWarnings("WeakerAccess") // TODO remove warning suppress after release.
    public static <T> AppCenterFuture<Document<T>> create(String partition, String documentId, T document, Class<T> documentType) {
        return create(partition, documentId, document, documentType, new WriteOptions());
    }

    /**
     * Create a document.
     * The document instance (T) must be JSON serializable.
     */
    @SuppressWarnings("WeakerAccess") // TODO remove warning suppress after release.
    public static <T> AppCenterFuture<Document<T>> create(String partition, String documentId, T document, Class<T> documentType, WriteOptions writeOptions) {
        return getInstance().instanceCreateOrUpdate(partition, documentId, document, documentType, writeOptions);
    }

    /**
     * Delete a document.
     */
    @SuppressWarnings("WeakerAccess") // TODO remove warning suppress after release.
    public static AppCenterFuture<Document<Void>> delete(String partition, String documentId) {
        return getInstance().instanceDelete(partition, documentId);
    }

    /**
     * Replace a document.
     * The document instance (T) must be JSON serializable.
     */
    @SuppressWarnings("WeakerAccess") // TODO remove warning suppress after release.
    public static <T> AppCenterFuture<Document<T>> replace(String partition, String documentId, T document, Class<T> documentType) {
        return replace(partition, documentId, document, documentType, new WriteOptions());
    }

    /**
     * Replace a document.
     * The document instance (T) must be JSON serializable.
     */
    @SuppressWarnings("WeakerAccess") // TODO remove warning suppress after release.
    public static <T> AppCenterFuture<Document<T>> replace(String partition, String documentId, T document, Class<T> documentType, WriteOptions writeOptions) {

        /* In the current version we do not support E-tag optimistic concurrency logic and `replace` will call Create (POST) operation instead of Replace (PUT). */
        AppCenterLog.debug(LOG_TAG, "Replace started");
        return Storage.create(partition, documentId, document, documentType, writeOptions);
    }

    /**
     * Sets a listener that will be invoked on network status change to notify of pending operations execution status.
     * Pass null to unregister.
     *
     * @param listener to notify on remote operations or null to unregister the previous listener.
     */
    @SuppressWarnings("WeakerAccess") // TODO remove warning suppress after release.
    public static void setDataStoreRemoteOperationListener(DataStoreEventListener listener) {
        getInstance().mEventListener = listener;
    }

    /**
     * Implements {@link #setApiUrl(String)}}.
     */
    private synchronized void setInstanceApiUrl(String apiUrl) {
        mApiUrl = apiUrl;
    }

    @Override
    public synchronized void onStarted(@NonNull Context context, @NonNull Channel channel, String appSecret, String transmissionTargetToken, boolean startedFromApp) {
        mNetworkStateHelper = NetworkStateHelper.getSharedInstance(context);
        mHttpClient = new StorageHttpClientDecorator(createHttpClient(context));
        mAppSecret = appSecret;
        mLocalDocumentStorage = new LocalDocumentStorage(context);
        mAuthListener = new AbstractTokenContextListener() {

            @Override
            public void onNewUser(String authToken) {
                if (authToken == null) {
                    TokenManager.getInstance().removeAllCachedTokens();
                }
            }
        };
        super.onStarted(context, channel, appSecret, transmissionTargetToken, startedFromApp);
    }

    /**
     * Called whenever the network state is updated.
     *
     * @param connected true if connected, false otherwise.
     */
    @Override
    public void onNetworkStateUpdated(boolean connected) {

        /* If device comes back online. */
        if (connected) {
            for (PendingOperation po : mLocalDocumentStorage.getPendingOperations()) {
                if (PENDING_OPERATION_CREATE_VALUE.equals(po.getOperation()) ||
                        PENDING_OPERATION_REPLACE_VALUE.equals(po.getOperation())) {
                    instanceCreateOrUpdate(po);
                } else if (PENDING_OPERATION_DELETE_VALUE.equals(po.getOperation())) {
                    instanceDelete(po);
                } else {
                    AppCenterLog.debug(LOG_TAG, String.format("Pending operation '%s' is not supported", po.getOperation()));
                }
            }
        }
    }

    /**
     * React to enable state change.
     *
     * @param enabled current state.
     */
    @Override
    protected synchronized void applyEnabledState(boolean enabled) {
        if (enabled) {
            AuthTokenContext.getInstance().addListener(mAuthListener);
            mNetworkStateHelper.addListener(this);
        } else {
            for (Map.Entry<DefaultAppCenterFuture<?>, ServiceCall> call : mPendingCalls.entrySet()) {
                call.getKey().complete(null);
                call.getValue().cancel();
            }
            AuthTokenContext.getInstance().removeListener(mAuthListener);
            mNetworkStateHelper.removeListener(this);
            mPendingCalls.clear();
        }
    }

    @Override
    protected String getGroupName() {
        return STORAGE_GROUP;
    }

    @Override
    public String getServiceName() {
        return SERVICE_NAME;
    }

    @Override
    protected String getLoggerTag() {
        return LOG_TAG;
    }

    private synchronized <T> AppCenterFuture<Document<T>> instanceRead(
            final String partition,
            final String documentId,
            final Class<T> documentType,
            final ReadOptions readOptions) {
        final DefaultAppCenterFuture<Document<T>> result = new DefaultAppCenterFuture<>();
        if (mNetworkStateHelper.isNetworkConnected()) {
            getTokenAndCallCosmosDbApi(
                    partition,
                    result,
                    new TokenExchangeServiceCallback() {

                        @Override
                        public void callCosmosDb(TokenResult tokenResult) {
                            callCosmosDbReadApi(tokenResult, documentId, documentType, result);
                        }

                        @Override
                        public void completeFuture(Exception e) {
                            Storage.this.completeFuture(e, result);
                        }
                    });
        } else {
            postAsyncGetter(new Runnable() {

                @Override
                public void run() {
                    Document<T> cachedDocument = mLocalDocumentStorage.read(partition, documentId, documentType, readOptions);
                    result.complete(cachedDocument);
                }
            }, result, null);
        }
        return result;
    }

    private synchronized <T> void callCosmosDbReadApi(
            final TokenResult tokenResult,
            final String documentId,
            final Class<T> documentType,
            final DefaultAppCenterFuture<Document<T>> result) {
        ServiceCall cosmosDbCall = CosmosDb.callCosmosDbApi(
                tokenResult,
                documentId,
                mHttpClient,
                METHOD_GET,
                null,
                new ServiceCallback() {

                    @MainThread
                    @Override
                    public void onCallSucceeded(final String payload, Map<String, String> headers) {
                        post(new Runnable() {

                            @Override
                            public void run() {
                                completeFutureAndSaveToLocalStorage(Utils.parseDocument(payload, documentType), result);
                            }
                        });
                    }

                    @Override
                    public void onCallFailed(Exception e) {
                        completeFuture(e, result);
                    }
                });
        mPendingCalls.put(result, cosmosDbCall);
    }

    /**
     * Create a document
     * The document type (T) must be JSON deserializable
     */
    private synchronized <T> AppCenterFuture<PaginatedDocuments<T>> instanceList(final String partition, final Class<T> documentType) {
        final DefaultAppCenterFuture<PaginatedDocuments<T>> result = new DefaultAppCenterFuture<>();
        getTokenAndCallCosmosDbApi(
                partition,
                result,
                new TokenExchangeServiceCallback() {

                    @Override
                    public void callCosmosDb(TokenResult tokenResult) {
                        callCosmosDbListApi(tokenResult, result, documentType);
                    }

                    @Override
                    public void completeFuture(Exception e) {
                        completeFutureAndRemovePendingCallWhenDocuments(e, result);
                    }
                });
        return result;
    }

    private synchronized <T> void callCosmosDbListApi(
            final TokenResult tokenResult,
            final DefaultAppCenterFuture<PaginatedDocuments<T>> result,
            final Class<T> documentType) {
        ServiceCall cosmosDbCall = CosmosDb.callCosmosDbListApi(
                tokenResult,
                null,
                mHttpClient,
                new ServiceCallback() {

                    @Override
                    public void onCallSucceeded(String payload, Map<String, String> headers) {
                        Page<T> page = Utils.parseDocuments(payload, documentType);
                        PaginatedDocuments<T> paginatedDocuments = new PaginatedDocuments<T>()
                                .withCurrentPage(page).withTokenResult(tokenResult)
                                .withHttpClient(mHttpClient)
                                .withContinuationToken(headers.get(Constants.CONTINUATION_TOKEN_HEADER))
                                .withDocumentType(documentType);
                        completeFuture(paginatedDocuments, result);
                    }

                    @Override
                    public void onCallFailed(Exception e) {
                        completeFutureAndRemovePendingCallWhenDocuments(e, result);
                    }
                });
        mPendingCalls.put(result, cosmosDbCall);
    }

    /**
     * Create a document.
     * The document type (T) must be JSON deserializable.
     */
    private synchronized <T> AppCenterFuture<Document<T>> instanceCreateOrUpdate(
            final String partition,
            final String documentId,
            final T document,
            final Class<T> documentType,
            final WriteOptions writeOptions) {
        final DefaultAppCenterFuture<Document<T>> result = new DefaultAppCenterFuture<>();
        if (mNetworkStateHelper.isNetworkConnected()) {
            getTokenAndCallCosmosDbApi(
                    partition,
                    result,
                    new TokenExchangeServiceCallback() {

                        @Override
                        public void callCosmosDb(TokenResult tokenResult) {
                            callCosmosDbCreateOrUpdateApi(tokenResult, document, documentType, partition, documentId, writeOptions, result);
                        }

                        @Override
                        public void completeFuture(Exception e) {
                            Storage.this.completeFuture(e, result);
                        }
                    });
        } else {
            postAsyncGetter(new Runnable() {

                @Override
                public void run() {
                    Document<T> createdOrUpdatedDocument = mLocalDocumentStorage.createOrUpdateOffline(partition, documentId, document, documentType, writeOptions);
                    result.complete(createdOrUpdatedDocument);
                }
            }, result, null);
        }
        return result;
    }

    /**
     * Create a document.
     * The document type (T) must be JSON deserializable.
     */
    private synchronized void instanceCreateOrUpdate(
            final PendingOperation pendingOperation) {
        getTokenAndCallCosmosDbApi(
                pendingOperation.getPartition(),
                null,
                new TokenExchangeServiceCallback() {

                    @Override
                    public void callCosmosDb(final TokenResult tokenResult) {
                        callCosmosDbCreateOrUpdateApi(tokenResult, pendingOperation);
                    }

                    @MainThread
                    @Override
                    public void completeFuture(Exception e) {
                        notifyListenerAndUpdateOperationOnFailure(
                                new StorageException("Failed to get Cosmos DB token for performing a create or update operation.", e),
                                pendingOperation);
                    }
                });
    }

    private synchronized <T> void callCosmosDbCreateOrUpdateApi(
            final TokenResult tokenResult,
            T document,
            final Class<T> documentType,
            String partition,
            final String documentId,
            final WriteOptions writeOptions,
            final DefaultAppCenterFuture<Document<T>> result) {
        ServiceCall cosmosDbCall = CosmosDb.callCosmosDbApi(
                tokenResult,
                null,
                mHttpClient,
                METHOD_POST,
                new Document<>(document, partition, documentId).toString(),
                CosmosDb.getUpsertAdditionalHeader(),
                new ServiceCallback() {

                    @MainThread
                    @Override
                    public void onCallSucceeded(final String payload, Map<String, String> headers) {
                        post(new Runnable() {

                            @Override
                            public void run() {
                                Document<T> cosmosDbDocument = Utils.parseDocument(payload, documentType);
                                completeFuture(cosmosDbDocument, result);
                                mLocalDocumentStorage.writeOnline(cosmosDbDocument, writeOptions);
                            }
                        });
                    }

                    @Override
                    public void onCallFailed(Exception e) {
                        completeFuture(e, result);
                    }
                });
        mPendingCalls.put(result, cosmosDbCall);
    }

    private synchronized void callCosmosDbCreateOrUpdateApi(
            final TokenResult tokenResult,
            final PendingOperation pendingOperation) {
        CosmosDb.callCosmosDbApi(
                tokenResult,
                null,
                mHttpClient,
                METHOD_POST,
                pendingOperation.getDocument(),
                CosmosDb.getUpsertAdditionalHeader(),
                new ServiceCallback() {

                    @MainThread
                    @Override
                    public void onCallSucceeded(String payload, Map<String, String> headers) {
                        notifyListenerAndUpdateOperationOnSuccess(payload, pendingOperation);
                    }

                    @MainThread
                    @Override
                    public void onCallFailed(Exception e) {
                        notifyListenerAndUpdateOperationOnFailure(
                                new StorageException("Failed to call Cosmos create or replace API", e),
                                pendingOperation);
                    }
                });
    }

    private synchronized AppCenterFuture<Document<Void>> instanceDelete(final String partition, final String documentId) {
        final DefaultAppCenterFuture<Document<Void>> result = new DefaultAppCenterFuture<>();
        if (mNetworkStateHelper.isNetworkConnected()) {
            getTokenAndCallCosmosDbApi(
                    partition,
                    result,
                    new TokenExchange.TokenExchangeServiceCallback() {

                        @Override
                        public void callCosmosDb(TokenResult tokenResult) {
                            callCosmosDbDeleteApi(tokenResult, documentId, result);
                        }

                        @Override
                        public void completeFuture(Exception e) {
                            Storage.this.completeFuture(e, result);
                        }
                    });
        } else {
<<<<<<< HEAD
            mLocalDocumentStorage.deleteOffline(partition, documentId);
            completeFuture(new Document<Void>(), result);
=======
            postAsyncGetter(new Runnable() {

                @Override
                public void run() {
                    boolean isWriteSucceed = mLocalDocumentStorage.markForDeletion(partition, documentId);
                    if (isWriteSucceed) {
                        Storage.this.completeFuture(new Document<Void>(), result);
                    } else {
                        Storage.this.completeFuture(new StorageException("Failed to write to cache."), result);
                    }
                }
            }, result, null);
>>>>>>> 90e40b5c
        }
        return result;
    }

    private synchronized void instanceDelete(final PendingOperation pendingOperation) {
        getTokenAndCallCosmosDbApi(
                pendingOperation.getPartition(),
                null,
                new TokenExchange.TokenExchangeServiceCallback() {

                    @Override
                    public void callCosmosDb(TokenResult tokenResult) {
                        callCosmosDbDeleteApi(tokenResult, pendingOperation);
                    }

                    @MainThread
                    @Override
                    public void completeFuture(Exception e) {
                        notifyListenerAndUpdateOperationOnFailure(
                                new StorageException("Failed to get Cosmos DB token for performing a delete operation.", e),
                                pendingOperation);
                    }
                });
    }

    private synchronized void callCosmosDbDeleteApi(final TokenResult tokenResult, final String documentId, final DefaultAppCenterFuture<Document<Void>> result) {
        ServiceCall cosmosDbCall = CosmosDb.callCosmosDbApi(
                tokenResult,
                documentId,
                mHttpClient,
                METHOD_DELETE,
                null,
                new ServiceCallback() {

                    @MainThread
                    @Override
                    public void onCallSucceeded(String payload, Map<String, String> headers) {
                        post(new Runnable() {

                            @Override
                            public void run() {
                                completeFuture(new Document<Void>(), result);
                                mLocalDocumentStorage.deleteOnline(tokenResult.partition(), documentId);
                            }
                        });
                    }

                    @Override
                    public void onCallFailed(Exception e) {
                        completeFuture(e, result);
                    }
                });
        mPendingCalls.put(result, cosmosDbCall);
    }

    private synchronized void callCosmosDbDeleteApi(TokenResult tokenResult, final PendingOperation pendingOperation) {
        CosmosDb.callCosmosDbApi(
                tokenResult,
                pendingOperation.getDocumentId(),
                mHttpClient,
                METHOD_DELETE,
                null,
                new ServiceCallback() {

                    @MainThread
                    @Override
                    public void onCallSucceeded(String payload, Map<String, String> headers) {
                        notifyListenerAndUpdateOperationOnSuccess(payload, pendingOperation);
                    }

                    @MainThread
                    @Override
                    public void onCallFailed(Exception e) {
                        notifyListenerAndUpdateOperationOnFailure(
                                new StorageException("Failed to call Cosmos delete API", e),
                                pendingOperation);
                    }
                });
    }

    synchronized void getTokenAndCallCosmosDbApi(
            String partition,
            DefaultAppCenterFuture result,
            TokenExchangeServiceCallback callback) {
        TokenResult cachedTokenResult = TokenManager.getInstance().getCachedToken(partition);
        if (cachedTokenResult != null) {
            callback.callCosmosDb(cachedTokenResult);
        } else {
            ServiceCall tokenExchangeServiceCall =
                    TokenExchange.getDbToken(
                            partition,
                            mHttpClient,
                            mApiUrl,
                            mAppSecret,
                            callback);
            if (result != null) {
                mPendingCalls.put(result, tokenExchangeServiceCall);
            }
        }
    }

    private synchronized <T> void completeFuture(T value, DefaultAppCenterFuture<T> future) {
        future.complete(value);
        mPendingCalls.remove(future);
    }

    @WorkerThread
    private synchronized <T> void completeFutureAndSaveToLocalStorage(T value, DefaultAppCenterFuture<T> future) {
        future.complete(value);
        mLocalDocumentStorage.writeOnline((Document)value, new WriteOptions());
        mPendingCalls.remove(future);
    }

    private synchronized <T> void completeFuture(Exception e, DefaultAppCenterFuture<Document<T>> future) {
        Utils.logApiCallFailure(e);
        future.complete(new Document<T>(e));
        mPendingCalls.remove(future);
    }

    private synchronized <T> void completeFutureAndRemovePendingCallWhenDocuments(Exception e, DefaultAppCenterFuture<PaginatedDocuments<T>> future) {
        Utils.logApiCallFailure(e);
        future.complete(new PaginatedDocuments<T>().withCurrentPage(new Page<T>(e)));
        mPendingCalls.remove(future);
    }

    private void notifyListenerAndUpdateOperationOnSuccess(final String cosmosDbResponsePayload, final PendingOperation pendingOperation) {
        post(new Runnable() {

            @Override
            public void run() {
                String etag = Utils.getEtag(cosmosDbResponsePayload);
                pendingOperation.setEtag(etag);
                pendingOperation.setDocument(cosmosDbResponsePayload);
                DataStoreEventListener eventListener = mEventListener;
                if (eventListener != null) {
                    eventListener.onDataStoreOperationResult(
                            pendingOperation.getOperation(),
                            new DocumentMetadata(
                                    pendingOperation.getPartition(),
                                    pendingOperation.getDocumentId(),
                                    etag),
                            null);
                }
                mLocalDocumentStorage.updatePendingOperation(pendingOperation);
            }
        });
    }

    private void notifyListenerAndUpdateOperationOnFailure(final StorageException e, final PendingOperation pendingOperation) {
        post(new Runnable() {

            @Override
            public void run() {
                AppCenterLog.error(LOG_TAG, "Remote operation failed", e);
                boolean deleteLocalCopy = false;
                if (e.getCause() instanceof HttpException) {
                    switch (((HttpException) e.getCause()).getStatusCode()) {

                        /* The document was removed on the server. */
                        case 404:
                        case 409:

                            /* Partition and document_id combination is already present in the DB. */
                            deleteLocalCopy = true;
                            break;
                    }
                }
                DataStoreEventListener eventListener = mEventListener;
                if (eventListener != null) {
                    eventListener.onDataStoreOperationResult(
                            pendingOperation.getOperation(),
                            null,
                            new DocumentError(e));
                }
                if (deleteLocalCopy) {
                    mLocalDocumentStorage.deletePendingOperation(pendingOperation);
                } else {
                    mLocalDocumentStorage.updatePendingOperation(pendingOperation);
                }
            }
        });
    }
}<|MERGE_RESOLUTION|>--- conflicted
+++ resolved
@@ -634,10 +634,6 @@
                         }
                     });
         } else {
-<<<<<<< HEAD
-            mLocalDocumentStorage.deleteOffline(partition, documentId);
-            completeFuture(new Document<Void>(), result);
-=======
             postAsyncGetter(new Runnable() {
 
                 @Override
@@ -650,7 +646,6 @@
                     }
                 }
             }, result, null);
->>>>>>> 90e40b5c
         }
         return result;
     }
