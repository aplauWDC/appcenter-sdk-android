--- conflicted
+++ resolved
@@ -76,8 +76,6 @@
      */
     interface Listener {
 
-<<<<<<< HEAD
-=======
         /**
          * Called whenever a log is enqueued.
          *
@@ -92,7 +90,6 @@
      */
     interface GroupListener {
 
->>>>>>> 40b85e8e
         /**
          * Called when the log is delivered successfully.
          *
