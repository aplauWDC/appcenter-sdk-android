--- conflicted
+++ resolved
@@ -41,8 +41,7 @@
      * Maximal number of allowed redirects.
      */
     private static final int MAX_REDIRECTS = 6;
-
-<<<<<<< HEAD
+    
     /**
      * The download progress will be reported after loading this number of bytes.
      */
@@ -53,10 +52,7 @@
      */
     private static final long UPDATE_PROGRESS_TIME_THRESHOLD = 500;
 
-    static final String APK_CONTENT_TYPE = "application/vnd.android.package-archive";
-=======
     private static final String APK_CONTENT_TYPE = "application/vnd.android.package-archive";
->>>>>>> 4dd34884
 
     private final HttpConnectionReleaseDownloader mDownloader;
 
