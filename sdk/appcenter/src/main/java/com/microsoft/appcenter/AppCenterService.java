package com.microsoft.appcenter;

import android.app.Application;
import android.content.Context;
import android.support.annotation.NonNull;
import android.support.annotation.Nullable;
import android.support.annotation.WorkerThread;

import com.microsoft.appcenter.channel.Channel;
import com.microsoft.appcenter.ingestion.models.json.LogFactory;

import java.util.Map;

/**
 * Service specification.
 */
@SuppressWarnings("WeakerAccess")
public interface AppCenterService extends Application.ActivityLifecycleCallbacks {

    /**
     * Check whether this service is enabled or not.
     *
     * @return <code>true</code> if enabled, <code>false</code> otherwise.
     */
    boolean isInstanceEnabled();

    /**
     * Enable or disable this service.
     *
     * @param enabled <code>true</code> to enable, <code>false</code> to disable.
     */
    void setInstanceEnabled(boolean enabled);

    /**
     * Gets a name of the service.
     *
     * @return The name of the service.
     */
    String getServiceName();

    /**
     * Factories for logs sent by this service.
     *
     * @return log factories.
     */
    @Nullable
    Map<String, LogFactory> getLogFactories();

    /**
     * Called when this service is starting. Storage is not accessible until {@link #onStarted} is called.
     * This is called from the same thread as the caller of {@link AppCenter#start(Class[])}).
     *
     * @param handler background thread handler.
     */
    void onStarting(@NonNull AppCenterHandler handler);

    /**
     * Called when the service is started (disregarding if enabled or disabled).
<<<<<<< HEAD
     *  @param context   application context.
     * @param appSecret application secret.
     * @param transmissionTargetToken the transmissionTargetToken.
     * @param channel   channel.
     */
    @WorkerThread
    void onStarted(@NonNull Context context, @NonNull String appSecret, String transmissionTargetToken, @NonNull Channel channel);
=======
     *
     * @param context                   application context.
     * @param appSecret                 application secret.
     * @param transmissionTargetToken   transmission target token.
     * @param channel                   channel.
     */
    @WorkerThread
    void onStarted(@NonNull Context context, String appSecret, String transmissionTargetToken, @NonNull Channel channel);
>>>>>>> 303d727f
}<|MERGE_RESOLUTION|>--- conflicted
+++ resolved
@@ -56,16 +56,6 @@
 
     /**
      * Called when the service is started (disregarding if enabled or disabled).
-<<<<<<< HEAD
-     *  @param context   application context.
-     * @param appSecret application secret.
-     * @param transmissionTargetToken the transmissionTargetToken.
-     * @param channel   channel.
-     */
-    @WorkerThread
-    void onStarted(@NonNull Context context, @NonNull String appSecret, String transmissionTargetToken, @NonNull Channel channel);
-=======
-     *
      * @param context                   application context.
      * @param appSecret                 application secret.
      * @param transmissionTargetToken   transmission target token.
@@ -73,5 +63,4 @@
      */
     @WorkerThread
     void onStarted(@NonNull Context context, String appSecret, String transmissionTargetToken, @NonNull Channel channel);
->>>>>>> 303d727f
 }