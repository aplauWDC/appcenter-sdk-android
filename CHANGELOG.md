--- conflicted
+++ resolved
@@ -2,17 +2,15 @@
 
 ## Version 4.1.1 (Under development)
 
-<<<<<<< HEAD
 ### App Center Distribute
 
 * **[Fix]** Fix showing the title in the push notification while downloading a new release.
-=======
+
 ### App Center Crashes
 
 * **[Fix]** Fix formatting of stack trace in the `ErrorReport`.
 
 ___
->>>>>>> b6226c04
 
 ## Version 4.1.0
 
