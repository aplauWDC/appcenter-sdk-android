package com.microsoft.appcenter.identity;

import android.accounts.Account;
import android.annotation.SuppressLint;
import android.app.Activity;
import android.content.Context;
import android.support.annotation.NonNull;
import android.support.annotation.Nullable;
import android.support.annotation.UiThread;
import android.support.annotation.VisibleForTesting;
import android.support.annotation.WorkerThread;

import com.microsoft.appcenter.AbstractAppCenterService;
import com.microsoft.appcenter.AppCenter;
import com.microsoft.appcenter.channel.Channel;
import com.microsoft.appcenter.http.HttpClient;
import com.microsoft.appcenter.http.HttpException;
import com.microsoft.appcenter.http.HttpUtils;
import com.microsoft.appcenter.http.ServiceCall;
import com.microsoft.appcenter.http.ServiceCallback;
import com.microsoft.appcenter.identity.storage.AuthTokenStorage;
import com.microsoft.appcenter.identity.storage.TokenStorageFactory;
import com.microsoft.appcenter.utils.AppCenterLog;
import com.microsoft.appcenter.utils.HandlerUtils;
import com.microsoft.appcenter.utils.async.AppCenterFuture;
import com.microsoft.appcenter.utils.storage.FileManager;
import com.microsoft.appcenter.utils.storage.SharedPreferencesManager;
import com.microsoft.identity.client.AuthenticationCallback;
import com.microsoft.identity.client.IAccount;
import com.microsoft.identity.client.IAccountIdentifier;
import com.microsoft.identity.client.IAuthenticationResult;
import com.microsoft.identity.client.PublicClientApplication;
import com.microsoft.identity.client.exception.MsalException;
import com.microsoft.identity.client.exception.MsalUiRequiredException;

import org.json.JSONArray;
import org.json.JSONException;
import org.json.JSONObject;

import java.io.File;
import java.io.IOException;
import java.net.URL;
import java.util.HashMap;
import java.util.Map;

import static android.util.Log.VERBOSE;
import static com.microsoft.appcenter.http.DefaultHttpClient.METHOD_GET;
import static com.microsoft.appcenter.http.HttpUtils.createHttpClient;
import static com.microsoft.appcenter.identity.Constants.AUTHORITIES;
import static com.microsoft.appcenter.identity.Constants.AUTHORITY_DEFAULT;
import static com.microsoft.appcenter.identity.Constants.AUTHORITY_TYPE;
import static com.microsoft.appcenter.identity.Constants.AUTHORITY_TYPE_B2C;
import static com.microsoft.appcenter.identity.Constants.AUTHORITY_URL;
import static com.microsoft.appcenter.identity.Constants.CONFIG_URL;
import static com.microsoft.appcenter.identity.Constants.FILE_PATH;
import static com.microsoft.appcenter.identity.Constants.HEADER_E_TAG;
import static com.microsoft.appcenter.identity.Constants.HEADER_IF_NONE_MATCH;
import static com.microsoft.appcenter.identity.Constants.IDENTITY_GROUP;
import static com.microsoft.appcenter.identity.Constants.IDENTITY_SCOPE;
import static com.microsoft.appcenter.identity.Constants.LOG_TAG;
import static com.microsoft.appcenter.identity.Constants.PREFERENCE_E_TAG_KEY;
import static com.microsoft.appcenter.identity.Constants.SERVICE_NAME;
import static com.microsoft.appcenter.identity.Constants.ACCOUNT_ID_KEY;

/**
 * Identity service.
 */
public class Identity extends AbstractAppCenterService {

    /**
     * Shared instance.
     */
    @SuppressLint("StaticFieldLeak")
    private static Identity sInstance;

    /**
     * Application context.
     */
    private Context mContext;

    /**
     * Application secret.
     */
    private String mAppSecret;

    /**
     * Authentication client.
     */
    private PublicClientApplication mAuthenticationClient;

    /**
     * Scope we need to use when acquiring user ID tokens.
     */
    private String mIdentityScope;

    /**
     * HTTP client call, for cancellation.
     */
    private ServiceCall mGetConfigCall;

    /**
     * Current activity.
     */
    private Activity mActivity;

    /**
     * True if sign-in was delayed because called in background or configuration not ready.
     */
    private boolean mSignInDelayed;

    /**
     * Instance of {@link AuthTokenStorage} to store token information.
     */
    private AuthTokenStorage mTokenStorage;

    /**
     * Get shared instance.
     *
     * @return shared instance.
     */
    @SuppressWarnings("WeakerAccess")
    public static synchronized Identity getInstance() {
        if (sInstance == null) {
            sInstance = new Identity();
        }
        return sInstance;
    }

    @VisibleForTesting
    static synchronized void unsetInstance() {
        sInstance = null;
    }

    /**
     * Check whether Identity service is enabled or not.
     *
     * @return future with result being <code>true</code> if enabled, <code>false</code> otherwise.
     * @see AppCenterFuture
     */
    @SuppressWarnings({"unused", "WeakerAccess"}) // TODO Remove warning suppress after release.
    public static AppCenterFuture<Boolean> isEnabled() {
        return getInstance().isInstanceEnabledAsync();
    }

    /**
     * Enable or disable Identity service.
     *
     * @param enabled <code>true</code> to enable, <code>false</code> to disable.
     * @return future with null result to monitor when the operation completes.
     */
    @SuppressWarnings({"unused", "WeakerAccess"}) // TODO Remove warning suppress after release.
    public static AppCenterFuture<Void> setEnabled(boolean enabled) {
        return getInstance().setInstanceEnabledAsync(enabled);
    }

    /**
     * Sign in to get user information.
     */
    public static void signIn() {
        getInstance().instanceSignIn();
    }

    @Override
    public synchronized void onStarted(@NonNull Context context, @NonNull Channel channel, String appSecret, String transmissionTargetToken, boolean startedFromApp) {
        mContext = context;
        mAppSecret = appSecret;
        mTokenStorage = TokenStorageFactory.getTokenStorage(context);
        super.onStarted(context, channel, appSecret, transmissionTargetToken, startedFromApp);
    }

    /**
     * React to enable state change.
     *
     * @param enabled current state.
     */
    @Override
    protected synchronized void applyEnabledState(boolean enabled) {
        if (enabled) {

            /* Load cached configuration in case APIs are called early. */
            loadConfigurationFromCache();

            /* Load the last stored token and cache it into token context. */
            mTokenStorage.cacheToken();

            /* Download the latest configuration in background. */
            downloadConfiguration();
        } else {
            if (mGetConfigCall != null) {
                mGetConfigCall.cancel();
                mGetConfigCall = null;
            }
            mAuthenticationClient = null;
            mIdentityScope = null;
            mSignInDelayed = false;
            clearCache();
            mTokenStorage.removeToken();
        }
    }

    @Override
    protected String getGroupName() {
        return IDENTITY_GROUP;
    }

    @Override
    public String getServiceName() {
        return SERVICE_NAME;
    }

    @Override
    protected String getLoggerTag() {
        return LOG_TAG;
    }

    @Override
    public synchronized void onActivityResumed(Activity activity) {
        mActivity = activity;
        if (mSignInDelayed) {
            instanceSignIn();
        }
    }

    @Override
    public synchronized void onActivityPaused(Activity activity) {
        mActivity = null;
    }

    private synchronized void downloadConfiguration() {

        /* Configure http call to download the configuration. Add ETag if we have a cached entry. */
        HttpClient httpClient = createHttpClient(mContext);
        Map<String, String> headers = new HashMap<>();
        String eTag = SharedPreferencesManager.getString(PREFERENCE_E_TAG_KEY);
        if (eTag != null) {
            headers.put(HEADER_IF_NONE_MATCH, eTag);
        }
        String url = String.format(CONFIG_URL, mAppSecret);
        mGetConfigCall = httpClient.callAsync(url, METHOD_GET, headers, new HttpClient.CallTemplate() {

            @Override
            public String buildRequestBody() {
                return null;
            }

            @Override
            public void onBeforeCalling(URL url, Map<String, String> headers) {
                if (AppCenter.getLogLevel() <= VERBOSE) {
                    String urlString = url.toString().replaceAll(mAppSecret, HttpUtils.hideSecret(mAppSecret));
                    AppCenterLog.verbose(LOG_TAG, "Calling " + urlString + "...");
                    AppCenterLog.verbose(LOG_TAG, "Headers: " + headers);
                }
            }
        }, new ServiceCallback() {

            @Override
            public void onCallSucceeded(final String payload, final Map<String, String> headers) {
                post(new Runnable() {

                    @Override
                    public void run() {
                        processDownloadedConfig(payload, headers.get(HEADER_E_TAG));
                    }
                });
            }

            @Override
            public void onCallFailed(final Exception e) {
                post(new Runnable() {

                    @Override
                    public void run() {
                        if (e instanceof HttpException && ((HttpException) e).getStatusCode() == 304) {
                            processDownloadNotModified();
                        } else {
                            processDownloadError(e);
                        }
                    }
                });
            }
        });
    }

    @WorkerThread
    private synchronized void processDownloadedConfig(String payload, String eTag) {
        mGetConfigCall = null;
        saveConfigFile(payload, eTag);
        AppCenterLog.info(LOG_TAG, "Configure identity from downloaded configuration.");
        boolean configurationValid = initAuthenticationClient(payload);
        if (configurationValid && mSignInDelayed) {
            HandlerUtils.runOnUiThread(new Runnable() {

                @Override
                public void run() {
<<<<<<< HEAD
                    IAccount account = retrieveAccount(SharedPreferencesManager.getString(ACCOUNT_ID_KEY));
                    if (account != null) {
                        silentSignIn(account);
                    }
                    else {
                        signInFromUI();
                    }
=======
                    signInFromUI();
>>>>>>> 505dc1ef
                }
            });
        }
    }

    private synchronized void processDownloadNotModified() {
        mGetConfigCall = null;
        AppCenterLog.info(LOG_TAG, "Identity configuration didn't change.");
    }

    @WorkerThread
    private void loadConfigurationFromCache() {
        File configFile = getConfigFile();
        if (configFile.exists()) {
            AppCenterLog.info(LOG_TAG, "Configure identity from cached configuration.");
            initAuthenticationClient(FileManager.read(configFile));
        }
    }

    private synchronized void processDownloadError(Exception e) {
        mGetConfigCall = null;
        AppCenterLog.error(LOG_TAG, "Cannot load identity configuration from the server.", e);
    }

    @WorkerThread
    private synchronized boolean initAuthenticationClient(String configurationPayload) {

        /* Parse configuration. */
        try {
            JSONObject configuration = new JSONObject(configurationPayload);
            String identityScope = configuration.getString(IDENTITY_SCOPE);
            String authorityUrl = null;
            JSONArray authorities = configuration.getJSONArray(AUTHORITIES);
            for (int i = 0; i < authorities.length(); i++) {
                JSONObject authority = authorities.getJSONObject(i);
                if (authority.optBoolean(AUTHORITY_DEFAULT) && AUTHORITY_TYPE_B2C.equals(authority.getString(AUTHORITY_TYPE))) {
                    authorityUrl = authority.getString(AUTHORITY_URL);
                    break;
                }
            }
            if (authorityUrl != null) {

                /* The remaining validation is done by the library. */
                mAuthenticationClient = new PublicClientApplication(mContext, getConfigFile());
                mIdentityScope = identityScope;
                AppCenterLog.info(LOG_TAG, "Identity service configured successfully.");
                return true;
            } else {
                throw new IllegalStateException("Cannot find a b2c authority configured to be the default.");
            }
        } catch (JSONException | RuntimeException e) {
            AppCenterLog.error(LOG_TAG, "The configuration is invalid.", e);
            clearCache();
            return false;
        }
    }

    @NonNull
    private File getConfigFile() {
        return new File(mContext.getFilesDir(), FILE_PATH);
    }

    @WorkerThread
    private void saveConfigFile(String payload, String eTag) {
        File file = getConfigFile();
        FileManager.mkdir(file.getParent());
        try {
            FileManager.write(file, payload);
            SharedPreferencesManager.putString(PREFERENCE_E_TAG_KEY, eTag);
            AppCenterLog.debug(LOG_TAG, "Identity configuration saved in cache.");
        } catch (IOException e) {
            AppCenterLog.warn(LOG_TAG, "Failed to cache identity configuration.", e);
        }
    }

    @WorkerThread
    private void clearCache() {
        SharedPreferencesManager.remove(PREFERENCE_E_TAG_KEY);
        FileManager.delete(getConfigFile());
        AppCenterLog.debug(LOG_TAG, "Identity configuration cache cleared.");
    }

    private void instanceSignIn() {
        postOnUiThread(new Runnable() {

            @Override
            public void run() {
<<<<<<< HEAD
                IAccount account = retrieveAccount(SharedPreferencesManager.getString(ACCOUNT_ID_KEY));
                if (account != null) {
                    silentSignIn(account);
                }
                else {
                    signInFromUI();
                }
=======
                signInFromUI();
>>>>>>> 505dc1ef
            }
        });
    }

    private void silentSignIn(@Nullable IAccount account) {
        if (mAuthenticationClient != null) {
            AppCenterLog.info(LOG_TAG, "Login silently in the background.");
            mAuthenticationClient.acquireTokenSilentAsync(new String[] { mIdentityScope }, account, null, true, new AuthenticationCallback() {

                @Override
                public void onSuccess(final IAuthenticationResult authenticationResult) {
                    AppCenterLog.info(LOG_TAG, "User sign-in succeeded.");
                    getInstance().post(new Runnable() {

                        @Override
                        public void run() {
                            IAccount account = authenticationResult.getAccount();
                            mTokenStorage.saveToken(authenticationResult.getIdToken(), account.getHomeAccountIdentifier().getIdentifier());
                            SharedPreferencesManager.putString(ACCOUNT_ID_KEY, account.getHomeAccountIdentifier().getIdentifier());
                        }
                    });
                }

                @Override
                public void onError(MsalException exception) {
                    if (exception instanceof MsalUiRequiredException) {
                        AppCenterLog.info(LOG_TAG, "No token in cache, proceed with interactive sign-in experience.");
                    } else {
                        AppCenterLog.error(LOG_TAG, "User sign-in failed.", exception);
                    }
                }

                @Override
                public void onCancel() {
                    AppCenterLog.warn(LOG_TAG, "Silent sign-in canceled.");
                }
            });

            // TODO persist accountId
        } else {
            AppCenterLog.debug(LOG_TAG, "Login called while not configured, waiting.");
            mLoginDelayed = true;
        }
    }

    @UiThread
    private synchronized void signInFromUI() {
        if (mAuthenticationClient != null && mActivity != null) {
<<<<<<< HEAD
            AppCenterLog.info(LOG_TAG, "Login using browser.");
            mLoginDelayed = false;
            mAuthenticationClient.acquireToken(mActivity, new String[] { mIdentityScope }, new AuthenticationCallback() {
=======
            AppCenterLog.info(LOG_TAG, "Signing in using browser.");
            mSignInDelayed = false;
            mAuthenticationClient.acquireToken(mActivity, new String[]{mIdentityScope}, new AuthenticationCallback() {
>>>>>>> 505dc1ef

                @Override
                public void onSuccess(final IAuthenticationResult authenticationResult) {
                    AppCenterLog.info(LOG_TAG, "User sign-in succeeded.");
                    getInstance().post(new Runnable() {

                        @Override
                        public void run() {
                            IAccount account = authenticationResult.getAccount();
                            mTokenStorage.saveToken(authenticationResult.getIdToken(), account.getHomeAccountIdentifier().getIdentifier());
                            SharedPreferencesManager.putString(ACCOUNT_ID_KEY, account.getHomeAccountIdentifier().getIdentifier());
                        }
                    });
                }

                @Override
                public void onError(MsalException exception) {
                    AppCenterLog.error(LOG_TAG, "User sign-in failed.", exception);
                }

                @Override
                public void onCancel() {
                    AppCenterLog.warn(LOG_TAG, "User canceled sign-in.");
                }
            });
        } else {
            AppCenterLog.debug(LOG_TAG, "signIn is called while it's not configured or not in the foreground, waiting.");
            mSignInDelayed = true;
        }
    }

    private IAccount retrieveAccount(String id) {
        if (id == null) {
            return null;
        }
        IAccount account = mAuthenticationClient.getAccount(id, null);
        if (account == null) {
            AppCenterLog.warn(LOG_TAG, String.format("\"Could not get MSALAccount for homeAccountId: %s", id));
        }
        return account;
    }

    @VisibleForTesting
    boolean isSignInDelayed() {
        return mSignInDelayed;
    }
}<|MERGE_RESOLUTION|>--- conflicted
+++ resolved
@@ -292,7 +292,6 @@
 
                 @Override
                 public void run() {
-<<<<<<< HEAD
                     IAccount account = retrieveAccount(SharedPreferencesManager.getString(ACCOUNT_ID_KEY));
                     if (account != null) {
                         silentSignIn(account);
@@ -300,9 +299,6 @@
                     else {
                         signInFromUI();
                     }
-=======
-                    signInFromUI();
->>>>>>> 505dc1ef
                 }
             });
         }
@@ -390,7 +386,6 @@
 
             @Override
             public void run() {
-<<<<<<< HEAD
                 IAccount account = retrieveAccount(SharedPreferencesManager.getString(ACCOUNT_ID_KEY));
                 if (account != null) {
                     silentSignIn(account);
@@ -398,9 +393,6 @@
                 else {
                     signInFromUI();
                 }
-=======
-                signInFromUI();
->>>>>>> 505dc1ef
             }
         });
     }
@@ -449,15 +441,9 @@
     @UiThread
     private synchronized void signInFromUI() {
         if (mAuthenticationClient != null && mActivity != null) {
-<<<<<<< HEAD
-            AppCenterLog.info(LOG_TAG, "Login using browser.");
-            mLoginDelayed = false;
-            mAuthenticationClient.acquireToken(mActivity, new String[] { mIdentityScope }, new AuthenticationCallback() {
-=======
             AppCenterLog.info(LOG_TAG, "Signing in using browser.");
             mSignInDelayed = false;
-            mAuthenticationClient.acquireToken(mActivity, new String[]{mIdentityScope}, new AuthenticationCallback() {
->>>>>>> 505dc1ef
+            mAuthenticationClient.acquireToken(mActivity, new String[] { mIdentityScope }, new AuthenticationCallback() {
 
                 @Override
                 public void onSuccess(final IAuthenticationResult authenticationResult) {
