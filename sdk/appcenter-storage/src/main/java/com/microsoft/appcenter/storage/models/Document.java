package com.microsoft.appcenter.storage.models;

import com.google.gson.annotations.SerializedName;
import com.microsoft.appcenter.storage.Utils;

/**
<<<<<<< HEAD
 * A document coming back from CosmosDB
 * @param <T>
=======
 * A document coming back from CosmosDB.
>>>>>>> 97a3274c
 */
public class Document<T> {
    @SerializedName(value = "PartitionKey")
    private String partition;

    @SerializedName(value = "id")
    private String id;

    @SerializedName(value = "_etag")
    private String eTag;

    @SerializedName(value = "_ts")
    private long timestamp;

    @SerializedName(value = "document")
    private T document;

    private transient DocumentError documentError;

    public Document() {
    }

    public Document(T document, String partition, String id) {
        this.partition = partition;
        this.id = id;
        this.document = document;
    }

<<<<<<< HEAD
    public Document(T document, String partition, String id, String eTag, long timestamp) {
        this(document, partition, id);
        this.eTag = eTag;
        this.timestamp = timestamp;
        this.document = document;
    }

    public Document(Exception dError)
    {
        this.documentError = new DocumentError(dError);
=======
    /**
     * Create document from error.
     *
     * @param exception Error when retrieving the document.
     */
    public Document(Exception exception) {
        this.documentError = new DocumentError(exception);
>>>>>>> 97a3274c
    }

    /**
     * Get document.
     *
     * @return Deserialized document.
     */
    public T getDocument() {
        return document;
    }

    /**
     * Get document error.
     *
     * @return Document error.
     */
    public DocumentError getError() {
        return documentError;
    }

    /**
     * Get document partition.
     *
     * @return Document partition.
     */
    public String getPartition() {
        return partition;
    }

    /**
     * Get document id.
     *
     * @return Document id.
     */
    public String getId() {
        return id;
    }

    /**
     * Get Etag.
     *
     * @return Etag.
     */
    public String getEtag() {
        return eTag;
    }

    /**
     * Get document generated in UTC unix epoch.
     *
     * @return UTC unix timestamp.
     */
    public long getTimestamp() {
        return timestamp;
    }

<<<<<<< HEAD
=======

    /**
     * Get the document in string.
     *
     * @return Serialized document.
     */
>>>>>>> 97a3274c
    @Override
    public String toString() {
        return Utils.sGson.toJson(this);
    }

    // When caching is supported:
    // Flag indicating if data was retrieved from the local cache (for offline mode)
    // public boolean isFromCache();
}<|MERGE_RESOLUTION|>--- conflicted
+++ resolved
@@ -4,12 +4,7 @@
 import com.microsoft.appcenter.storage.Utils;
 
 /**
-<<<<<<< HEAD
- * A document coming back from CosmosDB
- * @param <T>
-=======
  * A document coming back from CosmosDB.
->>>>>>> 97a3274c
  */
 public class Document<T> {
     @SerializedName(value = "PartitionKey")
@@ -38,7 +33,6 @@
         this.document = document;
     }
 
-<<<<<<< HEAD
     public Document(T document, String partition, String id, String eTag, long timestamp) {
         this(document, partition, id);
         this.eTag = eTag;
@@ -49,15 +43,6 @@
     public Document(Exception dError)
     {
         this.documentError = new DocumentError(dError);
-=======
-    /**
-     * Create document from error.
-     *
-     * @param exception Error when retrieving the document.
-     */
-    public Document(Exception exception) {
-        this.documentError = new DocumentError(exception);
->>>>>>> 97a3274c
     }
 
     /**
@@ -114,15 +99,12 @@
         return timestamp;
     }
 
-<<<<<<< HEAD
-=======
 
     /**
      * Get the document in string.
      *
      * @return Serialized document.
      */
->>>>>>> 97a3274c
     @Override
     public String toString() {
         return Utils.sGson.toJson(this);
