--- conflicted
+++ resolved
@@ -415,23 +415,18 @@
                     @MainThread
                     @Override
                     public void onCallSucceeded(final String payload, Map<String, String> headers) {
-<<<<<<< HEAD
-                        Document<T> document = Utils.parseDocument(payload, documentType);
-                        if (document.getDocumentError() != null) {
-                            completeFutureOnDocumentError(document, result);
-                        } else {
-                            completeFutureAndSaveToLocalStorage(Utils.getTableName(tokenResult), document, result);
-                        }
-=======
                         post(new Runnable() {
 
                             @Override
                             public void run() {
                                 Document<T> document = Utils.parseDocument(payload, documentType);
-                                completeFutureAndSaveToLocalStorage(Utils.getTableName(tokenResult), document, result);
+                                if (document.getDocumentError() != null) {
+                                    completeFutureOnDocumentError(document, result);
+                                } else {
+                                    completeFutureAndSaveToLocalStorage(Utils.getTableName(tokenResult), document, result);
+                                }
                             }
                         });
->>>>>>> 50d52444
                     }
 
                     @Override
@@ -545,25 +540,19 @@
                     @MainThread
                     @Override
                     public void onCallSucceeded(final String payload, Map<String, String> headers) {
-<<<<<<< HEAD
-                        Document<T> cosmosDbDocument = Utils.parseDocument(payload, documentType);
-                        if (cosmosDbDocument.failed()) {
-                            completeFutureOnDocumentError(cosmosDbDocument, result);
-                        } else {
-                            completeFuture(cosmosDbDocument, result);
-                            mLocalDocumentStorage.writeOnline(Utils.getTableName(tokenResult), cosmosDbDocument, writeOptions);
-                        }
-=======
                         post(new Runnable() {
 
                             @Override
                             public void run() {
                                 Document<T> cosmosDbDocument = Utils.parseDocument(payload, documentType);
-                                completeFuture(cosmosDbDocument, result);
-                                mLocalDocumentStorage.writeOnline(Utils.getTableName(tokenResult), cosmosDbDocument, writeOptions);
+                                if (cosmosDbDocument.failed()) {
+                                    completeFutureOnDocumentError(cosmosDbDocument, result);
+                                } else {
+                                    completeFuture(cosmosDbDocument, result);
+                                    mLocalDocumentStorage.writeOnline(Utils.getTableName(tokenResult), cosmosDbDocument, writeOptions);
+                                }
                             }
                         });
->>>>>>> 50d52444
                     }
 
                     @Override
