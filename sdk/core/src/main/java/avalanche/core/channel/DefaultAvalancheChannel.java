package avalanche.core.channel;

import android.content.Context;
import android.os.Handler;
import android.os.Looper;
import android.support.annotation.NonNull;
import android.support.annotation.VisibleForTesting;

import java.io.IOException;
import java.util.ArrayList;
import java.util.Collection;
import java.util.HashMap;
import java.util.HashSet;
import java.util.List;
import java.util.Map;
import java.util.UUID;

import avalanche.core.ingestion.AvalancheIngestion;
import avalanche.core.ingestion.ServiceCallback;
import avalanche.core.ingestion.http.AvalancheIngestionHttp;
import avalanche.core.ingestion.http.AvalancheIngestionNetworkStateHandler;
import avalanche.core.ingestion.http.AvalancheIngestionRetryer;
import avalanche.core.ingestion.http.DefaultUrlConnectionFactory;
import avalanche.core.ingestion.http.HttpUtils;
import avalanche.core.ingestion.models.Device;
import avalanche.core.ingestion.models.Log;
import avalanche.core.ingestion.models.LogContainer;
import avalanche.core.ingestion.models.json.LogSerializer;
import avalanche.core.persistence.AvalancheDatabasePersistence;
import avalanche.core.persistence.AvalanchePersistence;
import avalanche.core.utils.AvalancheLog;
import avalanche.core.utils.DeviceInfoHelper;
import avalanche.core.utils.IdHelper;
import avalanche.core.utils.NetworkStateHelper;

public class DefaultAvalancheChannel implements AvalancheChannel {

    /**
     * TAG used in logging.
     */
    private static final String TAG = "AvalancheChannel";

    /**
     * Application context.
     */
    private final Context mContext;

    /**
     * The application secret for the ingestion service.
     */
    private final UUID mAppSecret;

    /**
     * The installId that's required for forwarding to ingestion.
     */
    private final UUID mInstallId;

    /**
     * Handler for triggering ingestion of events.
     */
    private final Handler mIngestionHandler;

    /**
     * Channel state per log group.
     */
    private final Map<String, GroupState> mGroupStates;

    /**
     * Global listeners.
     */
    private final Collection<Listener> mListeners;

    /**
     * The persistence object used to store events in the local storage.
     */
    private final AvalanchePersistence mPersistence;

    /**
     * The ingestion object used to send batches to the server.
     */
    private final AvalancheIngestion mIngestion;

    /**
     * Is channel enabled?
     */
    private boolean mEnabled;

    /**
     * Device properties.
     */
    private Device mDevice;

    /**
     * Creates and initializes a new instance.
     */
    public DefaultAvalancheChannel(@NonNull Context context, @NonNull UUID appSecret, @NonNull LogSerializer logSerializer) {
        this(context, appSecret, buildDefaultPersistence(logSerializer), buildDefaultIngestion(context, logSerializer));
    }

    /**
     * Overloaded constructor with limited visibility that allows for dependency injection.
     *
     * @param context     The context.
     * @param appSecret   The application secret.
     * @param persistence Persistence object for dependency injection.
     * @param ingestion   Ingestion object for dependency injection.
     */
    @VisibleForTesting
    DefaultAvalancheChannel(@NonNull Context context, @NonNull UUID appSecret, @NonNull AvalanchePersistence persistence, @NonNull AvalancheIngestion ingestion) {
        mContext = context;
        mAppSecret = appSecret;
        mInstallId = IdHelper.getInstallId();
        mIngestionHandler = new Handler(Looper.getMainLooper());
        mGroupStates = new HashMap<>();
        mListeners = new HashSet<>();
        mPersistence = persistence;
        mIngestion = ingestion;
        mEnabled = true;
    }

    /**
     * Init ingestion for default constructor.
     */
    private static AvalancheIngestion buildDefaultIngestion(@NonNull Context context, @NonNull LogSerializer logSerializer) {
        AvalancheIngestionHttp api = new AvalancheIngestionHttp(new DefaultUrlConnectionFactory(), logSerializer);
        AvalancheIngestionRetryer retryer = new AvalancheIngestionRetryer(api);
        return new AvalancheIngestionNetworkStateHandler(retryer, NetworkStateHelper.getSharedInstance(context));
    }

    /**
     * Init persistence for default constructor.
     */
    private static AvalanchePersistence buildDefaultPersistence(@NonNull LogSerializer logSerializer) {
        AvalanchePersistence persistence = new AvalancheDatabasePersistence();
        persistence.setLogSerializer(logSerializer);
        return persistence;
    }

    @Override
    public synchronized void addGroup(String groupName, int maxLogsPerBatch, int batchTimeInterval, int maxParallelBatches, GroupListener groupListener) {

        /* Init group. */
        mGroupStates.put(groupName, new GroupState(groupName, maxLogsPerBatch, batchTimeInterval, maxParallelBatches, groupListener));

        /* Count pending logs. */
        mGroupStates.get(groupName).mPendingLogCount = mPersistence.countLogs(groupName);

        /* Schedule sending any pending log. */
        checkPendingLogs(groupName);
    }

    @Override
    public synchronized void removeGroup(String groupName) {
        GroupState groupState = mGroupStates.remove(groupName);
        if (groupState != null) {
            cancelTimer(groupState);
        }
    }

    @Override
    public synchronized boolean isEnabled() {
        return mEnabled;
    }

    /**
     * Set the enabled flag. If false, the channel will continue to persist data but not forward any item to ingestion.
     * The most common use-case would be to set it to false and enable sending again after the channel has disabled itself after receiving
     * a recoverable error (most likely related to a server issue).
     *
     * @param enabled flag to enable or disable the channel.
     */
    @Override
    public synchronized void setEnabled(boolean enabled) {
        if (mEnabled == enabled)
            return;
        if (enabled) {
            mEnabled = true;
            for (String groupName : mGroupStates.keySet())
                checkPendingLogs(groupName);
        } else
            suspend(true);
    }

    /**
     * Delete all persisted logs for the given group.
     *
     * @param groupName the group name.
     */
    @Override
    public synchronized void clear(String groupName) {
        mPersistence.deleteLogs(groupName);
    }

    /**
     * Stop sending logs until app is restarted or the channel is enabled again.
     *
     * @param deleteLogs in addition to suspending, if this is true, delete all logs from persistence.
     */
    private void suspend(boolean deleteLogs) {
        mEnabled = false;
        for (GroupState groupState : mGroupStates.values()) {
            cancelTimer(groupState);
            groupState.mSendingBatches.clear();
        }
        try {
            mIngestion.close();
        } catch (IOException e) {
            AvalancheLog.error("Failed to close ingestion", e);
        }
        if (deleteLogs)
            mPersistence.clear();
        else
            mPersistence.clearPendingLogState();
    }

    private void cancelTimer(GroupState groupState) {
        groupState.mScheduled = false;
        mIngestionHandler.removeCallbacks(groupState.mRunnable);
    }

    @VisibleForTesting
    @SuppressWarnings("SameParameterValue")
    synchronized int getCounter(@NonNull String groupName) {
        return mGroupStates.get(groupName).mPendingLogCount;
    }

    /**
     * This will, if we're not using the limit for pending batches, trigger sending of a new request.
     * It will also reset the counters for sending out items for both the number of items enqueued and
     * the handlers. It will do this even if we don't have reached the limit
     * of pending batches or the time interval.
     *
     * @param groupName the group name
     */
    private synchronized void triggerIngestion(final @NonNull String groupName) {
        if (mAppSecret == null || mInstallId == null || !mEnabled) {
            return;
        }
        final GroupState groupState = mGroupStates.get(groupName);
        AvalancheLog.debug("triggerIngestion(" + groupName + ") pendingLogCount=" + groupState.mPendingLogCount);

        /* Check if we have reached the maximum number of pending batches, log to LogCat and don't trigger another sending. */
        if (groupState.mSendingBatches.size() == groupState.mMaxParallelBatches) {
            AvalancheLog.debug(TAG, "Already sending " + groupState.mMaxParallelBatches + " batches of analytics data to the server.");
            return;
        }

<<<<<<< HEAD
        /* Get a batch from persistence. */
        List<Log> batch = new ArrayList<>(groupState.mMaxLogsPerBatch);
        final String batchId = mPersistence.getLogs(groupName, groupState.mMaxLogsPerBatch, batch);
        if (batchId != null) {

            /* Decrement counter. */
            groupState.mPendingLogCount -= batch.size();
            AvalancheLog.debug(TAG, "ingestLogs(" + groupName + "," + batchId + ") pendingLogCount=" + groupState.mPendingLogCount);

            /* Remember this batch. */
            groupState.mSendingBatches.put(batchId, batch);

            /* Send logs. */
            LogContainer logContainer = new LogContainer();
            logContainer.setLogs(batch);
            mIngestion.sendAsync(mAppSecret, mInstallId, logContainer, new ServiceCallback() {
=======
            /* Reset counter and timer. */
            resetThresholds(groupName);
            GroupState groupState = mGroupStates.get(groupName);
            int limit = groupState.mMaxLogsPerBatch;

            /* Check if we have reached the maximum number of pending batches, log to LogCat and don't trigger another sending. */
            if (groupState.mSendingBatches.size() == groupState.mMaxParallelBatches) {
                AvalancheLog.debug(TAG, "Already sending " + groupState.mMaxParallelBatches + " batches of analytics data to the server.");
                return;
            }

            /* Get a batch from persistence. */
            ArrayList<Log> list = new ArrayList<>(0);
            String batchId = mPersistence.getLogs(groupName, limit, list);

            /* Add batchIds to the list of batchIds and forward to ingestion for real. */
            if ((!TextUtils.isEmpty(batchId)) && (list.size() > 0)) {

                /* Call group listener before sending logs to ingestion service. */
                if (groupState.mListener != null) {
                    for (Log log : list) {
                        groupState.mListener.onBeforeSending(log);
                    }
                }

                LogContainer logContainer = new LogContainer();
                logContainer.setLogs(list);
>>>>>>> 82f36a5f

                        @Override
                        public void onCallSucceeded() {
                            handleSendingSuccess(groupState, batchId);
                        }

<<<<<<< HEAD
                        @Override
                        public void onCallFailed(Exception e) {
                            handleSendingFailure(groupState, batchId, e);
                        }
=======
                /*
                 * if we have sent a batch that was the maximum amount of logs, we trigger sending once more
                 * to make sure we send data that was stored on disc.
                 */
                if (list.size() == limit) {
                    triggerIngestion(groupName);
                }
            }
        }
    }

    /**
     * Forward LogContainer to Ingestion and implement callback to handle success or failure.
     *
     * @param groupName    the GroupName for each batch
     * @param batchId      the ID of the batch
     * @param logContainer a LogContainer object containing several logs
     */
    private void ingestLogs(@NonNull final String groupName, @NonNull final String batchId, @NonNull LogContainer logContainer) {
        AvalancheLog.debug(TAG, "ingestLogs(" + groupName + "," + batchId + ")");
        mIngestion.sendAsync(mAppSecret, mInstallId, logContainer, new ServiceCallback() {
                    @Override
                    public void onCallSucceeded() {
                        handleSendingSuccess(groupName, batchId);
>>>>>>> 82f36a5f
                    }
            );

            /* Check for more pending logs. */
            checkPendingLogs(groupName);
        }
    }

    /**
     * The actual implementation to react to sending a batch to the server successfully.
     *
     * @param groupState The group state.
     * @param batchId    The batch ID.
     */
    private synchronized void handleSendingSuccess(@NonNull final GroupState groupState, @NonNull final String batchId) {
        String groupName = groupState.mName;
        mPersistence.deleteLogs(groupName, batchId);
        List<Log> removedLogsForBatchId = groupState.mSendingBatches.remove(batchId);
        GroupListener groupListener = groupState.mListener;
        if (groupListener != null) {
            for (Log log : removedLogsForBatchId)
                groupListener.onSuccess(log);
        }
        checkPendingLogs(groupName);
    }

    /**
     * The actual implementation to react to not being able to send a batch to the server.
     * Will disable the sender in case of a recoverable error.
     * Will delete batch of data in case of a non-recoverable error.
     *
     * @param groupState the group state
     * @param batchId    the batch ID
     * @param e          the exception
     */
    private synchronized void handleSendingFailure(@NonNull final GroupState groupState, @NonNull final String batchId, @NonNull final Exception e) {
        String groupName = groupState.mName;
        AvalancheLog.error("Sending logs groupName=" + groupName + " id=" + batchId + " failed", e);
        List<Log> removedLogsForBatchId = groupState.mSendingBatches.remove(batchId);
        if (!HttpUtils.isRecoverableError(e))
            mPersistence.deleteLogs(groupName, batchId);
        else
            groupState.mPendingLogCount += removedLogsForBatchId.size();
        GroupListener groupListener = groupState.mListener;
        if (groupListener != null) {
            for (Log log : removedLogsForBatchId)
                groupListener.onFailure(log, e);
        }
        suspend(false);
    }

    /**
     * Actual implementation of enqueue logic. Will increase counters, triggers of batching logic.
     *
     * @param log       the Log to be enqueued
     * @param groupName the queue to use
     */
    @Override
    public synchronized void enqueue(@NonNull Log log, @NonNull String groupName) {

        /* Check group name is registered. */
        GroupState groupState = mGroupStates.get(groupName);
        if (groupState == null) {
            AvalancheLog.error("Invalid group name:" + groupName);
            return;
        }

        /* Call listeners so that they can decorate the log. */
        for (Listener listener : mListeners)
            listener.onEnqueuingLog(log, groupName);

        /* Attach device properties to every log if its not already attached by a feature. */
        if (log.getDevice() == null) {

            /* Generate device properties only once per process life time. */
            if (mDevice == null) {
                try {
                    mDevice = DeviceInfoHelper.getDeviceInfo(mContext);
                } catch (DeviceInfoHelper.DeviceInfoException e) {
                    AvalancheLog.error("Device log cannot be generated", e);
                    return;
                }
            }

            /* Attach device properties. */
            log.setDevice(mDevice);
        }

        /* Set an absolute timestamp, we'll convert to relative just before sending. Don't do it if the feature already set a timestamp.*/
        if (log.getToffset() == 0L)
            log.setToffset(System.currentTimeMillis());

        /* Persist log. */
        try {

            /* Save log in database. */
            mPersistence.putLog(groupName, log);
            groupState.mPendingLogCount++;
            AvalancheLog.debug("enqueue(" + groupName + ") pendingLogCount=" + groupState.mPendingLogCount);

            /* Increment counters and schedule ingestion if we are not disabled. */
            if (!mEnabled) {
                AvalancheLog.warn(TAG, "Channel is disabled, event was saved to disk.");
            } else {
                checkPendingLogs(groupName);
            }
        } catch (AvalanchePersistence.PersistenceException e) {
            AvalancheLog.error(TAG, "Error persisting event with exception: " + e.toString());
        }
    }

    /**
     * Check for logs to trigger immediately or schedule with a timer or does nothing if no logs.
     *
     * @param groupName the group name.
     */
<<<<<<< HEAD
    private synchronized void checkPendingLogs(@NonNull String groupName) {
        GroupState groupState = mGroupStates.get(groupName);
        long pendingLogCount = groupState.mPendingLogCount;
        AvalancheLog.debug("checkPendingLogs(" + groupName + ") pendingLogCount=" + pendingLogCount);
        if (pendingLogCount >= groupState.mMaxLogsPerBatch)
            triggerIngestion(groupName);
        else if (pendingLogCount > 0 && !groupState.mScheduled) {
            groupState.mScheduled = true;
            mIngestionHandler.postDelayed(groupState.mRunnable, groupState.mBatchTimeInterval);
=======
    private void scheduleIngestion(@NonNull String groupName) {
        synchronized (LOCK) {
            GroupState groupState = mGroupStates.get(groupName);
            int counter = groupState.mPendingLogCount;
            int maxCount = groupState.mMaxLogsPerBatch;
            if (counter == 0) {
                /* Kick off timer if the counter is 0 and cancel previously running timer. */
                resetThresholds(groupName);
            }

            /* Increment counter. */
            counter = counter + 1;
            if (counter == maxCount) {
                counter = 0;
                /* We have reached the max batch count or a multiple of it. Trigger ingestion. */
                triggerIngestion(groupName);
            }

            /* Set the counter property. */
            setCounter(groupName, counter);
>>>>>>> 82f36a5f
        }
    }

    @Override
    public synchronized void addListener(Listener listener) {
        mListeners.add(listener);
    }

    @Override
    public synchronized void removeListener(Listener listener) {
        mListeners.remove(listener);
    }

    /**
     * State for a specific log group.
     */
    private class GroupState {

        /**
         * Group name
         */
        final String mName;

        /**
         * Maximum log count per batch.
         */
        final int mMaxLogsPerBatch;

        /**
         * Time to wait before 2 batches, in ms.
         */
        final int mBatchTimeInterval;

        /**
         * Maximum number of batches in parallel.
         */
        final int mMaxParallelBatches;

        /**
         * Batches being currently sent to ingestion.
         */
        final Map<String, List<Log>> mSendingBatches = new HashMap<>();

        /**
         * A listener for a feature.
         */
        final GroupListener mListener;

        /**
         * Pending log count not part of a batch yet.
         */
        int mPendingLogCount;

        /**
         * Is timer scheduled.
         */
        boolean mScheduled;

        /**
         * Runnable that triggers ingestion of this group data
         * and triggers itself in {@link #mBatchTimeInterval} ms.
         */
        final Runnable mRunnable = new Runnable() {

            @Override
            public void run() {
                mScheduled = false;
                triggerIngestion(mName);
            }
        };

        /**
         * Init.
         *
         * @param name               group name.
         * @param maxLogsPerBatch    max batch size.
         * @param batchTimeInterval  batch interval in ms.
         * @param maxParallelBatches max number of parallel batches.
         * @param listener           listener for a feature.
         */
        GroupState(String name, int maxLogsPerBatch, int batchTimeInterval, int maxParallelBatches, GroupListener listener) {
            mName = name;
            mMaxLogsPerBatch = maxLogsPerBatch;
            mBatchTimeInterval = batchTimeInterval;
            mMaxParallelBatches = maxParallelBatches;
            mListener = listener;
        }
    }
}<|MERGE_RESOLUTION|>--- conflicted
+++ resolved
@@ -245,12 +245,18 @@
             return;
         }
 
-<<<<<<< HEAD
         /* Get a batch from persistence. */
         List<Log> batch = new ArrayList<>(groupState.mMaxLogsPerBatch);
         final String batchId = mPersistence.getLogs(groupName, groupState.mMaxLogsPerBatch, batch);
         if (batchId != null) {
 
+            /* Call group listener before sending logs to ingestion service. */
+            if (groupState.mListener != null) {
+                for (Log log : batch) {
+                    groupState.mListener.onBeforeSending(log);
+                }
+            }
+
             /* Decrement counter. */
             groupState.mPendingLogCount -= batch.size();
             AvalancheLog.debug(TAG, "ingestLogs(" + groupName + "," + batchId + ") pendingLogCount=" + groupState.mPendingLogCount);
@@ -262,72 +268,16 @@
             LogContainer logContainer = new LogContainer();
             logContainer.setLogs(batch);
             mIngestion.sendAsync(mAppSecret, mInstallId, logContainer, new ServiceCallback() {
-=======
-            /* Reset counter and timer. */
-            resetThresholds(groupName);
-            GroupState groupState = mGroupStates.get(groupName);
-            int limit = groupState.mMaxLogsPerBatch;
-
-            /* Check if we have reached the maximum number of pending batches, log to LogCat and don't trigger another sending. */
-            if (groupState.mSendingBatches.size() == groupState.mMaxParallelBatches) {
-                AvalancheLog.debug(TAG, "Already sending " + groupState.mMaxParallelBatches + " batches of analytics data to the server.");
-                return;
-            }
-
-            /* Get a batch from persistence. */
-            ArrayList<Log> list = new ArrayList<>(0);
-            String batchId = mPersistence.getLogs(groupName, limit, list);
-
-            /* Add batchIds to the list of batchIds and forward to ingestion for real. */
-            if ((!TextUtils.isEmpty(batchId)) && (list.size() > 0)) {
-
-                /* Call group listener before sending logs to ingestion service. */
-                if (groupState.mListener != null) {
-                    for (Log log : list) {
-                        groupState.mListener.onBeforeSending(log);
-                    }
-                }
-
-                LogContainer logContainer = new LogContainer();
-                logContainer.setLogs(list);
->>>>>>> 82f36a5f
 
                         @Override
                         public void onCallSucceeded() {
                             handleSendingSuccess(groupState, batchId);
                         }
 
-<<<<<<< HEAD
                         @Override
                         public void onCallFailed(Exception e) {
                             handleSendingFailure(groupState, batchId, e);
                         }
-=======
-                /*
-                 * if we have sent a batch that was the maximum amount of logs, we trigger sending once more
-                 * to make sure we send data that was stored on disc.
-                 */
-                if (list.size() == limit) {
-                    triggerIngestion(groupName);
-                }
-            }
-        }
-    }
-
-    /**
-     * Forward LogContainer to Ingestion and implement callback to handle success or failure.
-     *
-     * @param groupName    the GroupName for each batch
-     * @param batchId      the ID of the batch
-     * @param logContainer a LogContainer object containing several logs
-     */
-    private void ingestLogs(@NonNull final String groupName, @NonNull final String batchId, @NonNull LogContainer logContainer) {
-        AvalancheLog.debug(TAG, "ingestLogs(" + groupName + "," + batchId + ")");
-        mIngestion.sendAsync(mAppSecret, mInstallId, logContainer, new ServiceCallback() {
-                    @Override
-                    public void onCallSucceeded() {
-                        handleSendingSuccess(groupName, batchId);
->>>>>>> 82f36a5f
                     }
             );
 
@@ -444,7 +394,6 @@
      *
      * @param groupName the group name.
      */
-<<<<<<< HEAD
     private synchronized void checkPendingLogs(@NonNull String groupName) {
         GroupState groupState = mGroupStates.get(groupName);
         long pendingLogCount = groupState.mPendingLogCount;
@@ -454,28 +403,6 @@
         else if (pendingLogCount > 0 && !groupState.mScheduled) {
             groupState.mScheduled = true;
             mIngestionHandler.postDelayed(groupState.mRunnable, groupState.mBatchTimeInterval);
-=======
-    private void scheduleIngestion(@NonNull String groupName) {
-        synchronized (LOCK) {
-            GroupState groupState = mGroupStates.get(groupName);
-            int counter = groupState.mPendingLogCount;
-            int maxCount = groupState.mMaxLogsPerBatch;
-            if (counter == 0) {
-                /* Kick off timer if the counter is 0 and cancel previously running timer. */
-                resetThresholds(groupName);
-            }
-
-            /* Increment counter. */
-            counter = counter + 1;
-            if (counter == maxCount) {
-                counter = 0;
-                /* We have reached the max batch count or a multiple of it. Trigger ingestion. */
-                triggerIngestion(groupName);
-            }
-
-            /* Set the counter property. */
-            setCounter(groupName, counter);
->>>>>>> 82f36a5f
         }
     }
 
