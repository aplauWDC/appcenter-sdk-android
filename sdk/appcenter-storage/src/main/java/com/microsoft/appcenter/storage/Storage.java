/*
 * Copyright (c) Microsoft Corporation. All rights reserved.
 * Licensed under the MIT License.
 */

package com.microsoft.appcenter.storage;

import android.annotation.SuppressLint;
import android.content.Context;
import android.support.annotation.MainThread;
import android.support.annotation.NonNull;
import android.support.annotation.VisibleForTesting;
import android.support.annotation.WorkerThread;

import com.microsoft.appcenter.AbstractAppCenterService;
import com.microsoft.appcenter.channel.Channel;
import com.microsoft.appcenter.http.HttpException;
import com.microsoft.appcenter.http.ServiceCall;
import com.microsoft.appcenter.http.ServiceCallback;
import com.microsoft.appcenter.storage.client.CosmosDb;
import com.microsoft.appcenter.storage.client.StorageHttpClientDecorator;
import com.microsoft.appcenter.storage.client.TokenExchange;
import com.microsoft.appcenter.storage.client.TokenExchange.TokenExchangeServiceCallback;
import com.microsoft.appcenter.storage.exception.StorageException;
import com.microsoft.appcenter.storage.models.DataStoreEventListener;
import com.microsoft.appcenter.storage.models.Document;
import com.microsoft.appcenter.storage.models.DocumentError;
import com.microsoft.appcenter.storage.models.DocumentMetadata;
import com.microsoft.appcenter.storage.models.Page;
import com.microsoft.appcenter.storage.models.PaginatedDocuments;
import com.microsoft.appcenter.storage.models.PendingOperation;
import com.microsoft.appcenter.storage.models.ReadOptions;
import com.microsoft.appcenter.storage.models.TokenResult;
import com.microsoft.appcenter.storage.models.WriteOptions;
import com.microsoft.appcenter.utils.AppCenterLog;
import com.microsoft.appcenter.utils.NetworkStateHelper;
import com.microsoft.appcenter.utils.async.AppCenterFuture;
import com.microsoft.appcenter.utils.async.DefaultAppCenterFuture;
import com.microsoft.appcenter.utils.context.AbstractTokenContextListener;
import com.microsoft.appcenter.utils.context.AuthTokenContext;

import java.util.HashMap;
import java.util.Map;

import static com.microsoft.appcenter.http.DefaultHttpClient.METHOD_DELETE;
import static com.microsoft.appcenter.http.DefaultHttpClient.METHOD_GET;
import static com.microsoft.appcenter.http.DefaultHttpClient.METHOD_POST;
import static com.microsoft.appcenter.http.HttpUtils.createHttpClient;
import static com.microsoft.appcenter.storage.Constants.DEFAULT_API_URL;
import static com.microsoft.appcenter.storage.Constants.LOG_TAG;
import static com.microsoft.appcenter.storage.Constants.PENDING_OPERATION_CREATE_VALUE;
import static com.microsoft.appcenter.storage.Constants.PENDING_OPERATION_DELETE_VALUE;
import static com.microsoft.appcenter.storage.Constants.PENDING_OPERATION_REPLACE_VALUE;
import static com.microsoft.appcenter.storage.Constants.SERVICE_NAME;
import static com.microsoft.appcenter.storage.Constants.STORAGE_GROUP;

/**
 * Storage service.
 */
public class Storage extends AbstractAppCenterService implements NetworkStateHelper.Listener {

    /**
     * Shared instance.
     */
    @SuppressLint("StaticFieldLeak")
    private static Storage sInstance;

    /**
     * Application secret.
     */
    private String mAppSecret;

    /**
     * Current API base URL.
     */
    private String mApiUrl = DEFAULT_API_URL;

    private Map<DefaultAppCenterFuture<?>, ServiceCall> mPendingCalls = new HashMap<>();

    private StorageHttpClientDecorator mHttpClient;

    private LocalDocumentStorage mLocalDocumentStorage;

    /**
     * Current event listener.
     */
    private volatile DataStoreEventListener mEventListener;

    /**
     * Authorization listener for {@link AuthTokenContext}.
     */
    private AuthTokenContext.Listener mAuthListener;

    private NetworkStateHelper mNetworkStateHelper;

    /**
     * Get shared instance.
     *
     * @return shared instance.
     */
    @SuppressWarnings("WeakerAccess")
    public static synchronized Storage getInstance() {
        if (sInstance == null) {
            sInstance = new Storage();
        }
        return sInstance;
    }

    @VisibleForTesting
    static synchronized void unsetInstance() {
        sInstance = null;
    }

    /**
     * Change the base URL used to make API calls.
     *
     * @param apiUrl API base URL.
     */
    @SuppressWarnings({"SameParameterValue", "WeakerAccess", "unused"})
    // TODO Remove suppress warnings after reflection removed in test app
    public static void setApiUrl(String apiUrl) {
        getInstance().setInstanceApiUrl(apiUrl);
    }

    /**
     * Check whether Storage service is enabled or not.
     *
     * @return future with result being <code>true</code> if enabled, <code>false</code> otherwise.
     * @see AppCenterFuture
     */
    @SuppressWarnings({"unused", "WeakerAccess"}) // TODO Remove warning suppress after release.
    public static AppCenterFuture<Boolean> isEnabled() {
        return getInstance().isInstanceEnabledAsync();
    }

    /**
     * Enable or disable Storage service.
     *
     * @param enabled <code>true</code> to enable, <code>false</code> to disable.
     * @return future with null result to monitor when the operation completes.
     */
    @SuppressWarnings({"unused", "WeakerAccess"}) // TODO Remove warning suppress after release.
    public static AppCenterFuture<Void> setEnabled(boolean enabled) {
        return getInstance().setInstanceEnabledAsync(enabled);
    }

    /**
     * Check whether offline mode is enabled or not.
     *
     * @return result being <code>true</code> if enabled, <code>false</code> otherwise.
     * @see AppCenterFuture
     */
    @SuppressWarnings({"unused", "WeakerAccess"}) // TODO Remove warning suppress after release.
    public static boolean isOfflineModeEnabled() {
        return getInstance().isOfflineModeEnabledInstance();
    }

    /**
     * Enable or disable offline mode.
     *
     * @param offlineModeEnabled <code>true</code> to simulate device being offline, <code>false</code> to go back to the original network state of the device.
     */
    @SuppressWarnings({"unused", "WeakerAccess"}) // TODO Remove warning suppress after release.
    public static void setOfflineModeEnabled(boolean offlineModeEnabled) {
        getInstance().setOfflineModeEnabledInstance(offlineModeEnabled);
    }

    /**
     * Check whether offline mode is enabled or not.
     *
     * @return result being <code>true</code> if enabled, <code>false</code> otherwise.
     * @see AppCenterFuture
     */
    private synchronized boolean isOfflineModeEnabledInstance() {
        if (mHttpClient != null) {
            return mHttpClient.isOfflineModeEnabled();
        }
        AppCenterLog.error(LOG_TAG, "AppCenter Storage must be started before checking if offline mode is enabled.");
        return false;
    }

    /**
     * Enable or disable offline mode.
     *
     * @param offlineMode <code>true</code> to simulate device being offline, <code>false</code> to go back to the original network state of the device.
     */
    private synchronized void setOfflineModeEnabledInstance(boolean offlineMode) {
        if (mHttpClient != null) {
            mHttpClient.setOfflineModeEnabled(offlineMode);
        } else {
            AppCenterLog.error(LOG_TAG, "AppCenter Storage must be started before setting offline mode.");
        }
    }

    /**
     * Read a document.
     * The document type (T) must be JSON deserializable.
     */
    @SuppressWarnings("WeakerAccess") // TODO remove warning suppress after release.
    public static <T> AppCenterFuture<Document<T>> read(String partition, String documentId, Class<T> documentType) {
        return read(partition, documentId, documentType, new ReadOptions());
    }

    /**
     * Read a document.
     * The document type (T) must be JSON deserializable.
     */
    @SuppressWarnings("WeakerAccess") // TODO remove warning suppress after release.
    public static <T> AppCenterFuture<Document<T>> read(String partition, String documentId, Class<T> documentType, ReadOptions readOptions) {
        return getInstance().instanceRead(partition, documentId, documentType, readOptions);
    }

    /**
     * List (need optional signature to configure page size).
     * The document type (T) must be JSON deserializable.
     */
    @SuppressWarnings("WeakerAccess") // TODO remove warning suppress after release.
    public static <T> AppCenterFuture<PaginatedDocuments<T>> list(String partition, Class<T> documentType) {
        return getInstance().instanceList(partition, documentType);
    }

    /**
     * Create a document.
     * The document instance (T) must be JSON serializable.
     */
    @SuppressWarnings("WeakerAccess") // TODO remove warning suppress after release.
    public static <T> AppCenterFuture<Document<T>> create(String partition, String documentId, T document, Class<T> documentType) {
        return create(partition, documentId, document, documentType, new WriteOptions());
    }

    /**
     * Create a document.
     * The document instance (T) must be JSON serializable.
     */
    @SuppressWarnings("WeakerAccess") // TODO remove warning suppress after release.
    public static <T> AppCenterFuture<Document<T>> create(String partition, String documentId, T document, Class<T> documentType, WriteOptions writeOptions) {
        return getInstance().instanceCreateOrUpdate(partition, documentId, document, documentType, writeOptions);
    }

    /**
     * Delete a document.
     */
    @SuppressWarnings("WeakerAccess") // TODO remove warning suppress after release.
    public static AppCenterFuture<Document<Void>> delete(String partition, String documentId) {
        return getInstance().instanceDelete(partition, documentId);
    }

    /**
     * Replace a document.
     * The document instance (T) must be JSON serializable.
     */
    @SuppressWarnings("WeakerAccess") // TODO remove warning suppress after release.
    public static <T> AppCenterFuture<Document<T>> replace(String partition, String documentId, T document, Class<T> documentType) {
        return replace(partition, documentId, document, documentType, new WriteOptions());
    }

    /**
     * Replace a document.
     * The document instance (T) must be JSON serializable.
     */
    @SuppressWarnings("WeakerAccess") // TODO remove warning suppress after release.
    public static <T> AppCenterFuture<Document<T>> replace(String partition, String documentId, T document, Class<T> documentType, WriteOptions writeOptions) {

        /* In the current version we do not support E-tag optimistic concurrency logic and `replace` will call Create (POST) operation instead of Replace (PUT). */
        AppCenterLog.debug(LOG_TAG, "Replace started");
        return Storage.create(partition, documentId, document, documentType, writeOptions);
    }

    /**
     * Sets a listener that will be invoked on network status change to notify of pending operations execution status.
     * Pass null to unregister.
     *
     * @param listener to notify on remote operations or null to unregister the previous listener.
     */
    @SuppressWarnings("WeakerAccess") // TODO remove warning suppress after release.
    public static void setDataStoreRemoteOperationListener(DataStoreEventListener listener) {
        getInstance().mEventListener = listener;
    }

    /**
     * Implements {@link #setApiUrl(String)}}.
     */
    private synchronized void setInstanceApiUrl(String apiUrl) {
        mApiUrl = apiUrl;
    }

    @Override
    public synchronized void onStarted(@NonNull Context context, @NonNull Channel channel, String appSecret, String transmissionTargetToken, boolean startedFromApp) {
        mNetworkStateHelper = NetworkStateHelper.getSharedInstance(context);
        mHttpClient = new StorageHttpClientDecorator(createHttpClient(context));
        mAppSecret = appSecret;
        mLocalDocumentStorage = new LocalDocumentStorage(context);
        mAuthListener = new AbstractTokenContextListener() {

            @Override
            public void onNewUser(String authToken) {
                if (authToken == null) {
                    TokenManager.getInstance().removeAllCachedTokens();
                }
            }
        };
        super.onStarted(context, channel, appSecret, transmissionTargetToken, startedFromApp);
    }

    /**
     * Called whenever the network state is updated.
     *
     * @param connected true if connected, false otherwise.
     */
    @Override
    public void onNetworkStateUpdated(boolean connected) {

        /* If device comes back online. */
        if (connected) {
            for (PendingOperation po : mLocalDocumentStorage.getPendingOperations()) {
                if (PENDING_OPERATION_CREATE_VALUE.equals(po.getOperation()) ||
                        PENDING_OPERATION_REPLACE_VALUE.equals(po.getOperation())) {
                    instanceCreateOrUpdate(po);
                } else if (PENDING_OPERATION_DELETE_VALUE.equals(po.getOperation())) {
                    instanceDelete(po);
                } else {
                    AppCenterLog.debug(LOG_TAG, String.format("Pending operation '%s' is not supported", po.getOperation()));
                }
            }
        }
    }

    /**
     * React to enable state change.
     *
     * @param enabled current state.
     */
    @Override
    protected synchronized void applyEnabledState(boolean enabled) {
        if (enabled) {
            AuthTokenContext.getInstance().addListener(mAuthListener);
            mNetworkStateHelper.addListener(this);
        } else {
            for (Map.Entry<DefaultAppCenterFuture<?>, ServiceCall> call : mPendingCalls.entrySet()) {
                call.getKey().complete(null);
                call.getValue().cancel();
            }
            AuthTokenContext.getInstance().removeListener(mAuthListener);
            mNetworkStateHelper.removeListener(this);
            mPendingCalls.clear();
        }
    }

    @Override
    protected String getGroupName() {
        return STORAGE_GROUP;
    }

    @Override
    public String getServiceName() {
        return SERVICE_NAME;
    }

    @Override
    protected String getLoggerTag() {
        return LOG_TAG;
    }

    private synchronized <T> AppCenterFuture<Document<T>> instanceRead(
            final String partition,
            final String documentId,
            final Class<T> documentType,
            final ReadOptions readOptions) {
        final DefaultAppCenterFuture<Document<T>> result = new DefaultAppCenterFuture<>();
        if (mNetworkStateHelper.isNetworkConnected()) {
            getTokenAndCallCosmosDbApi(
                    partition,
                    result,
                    new TokenExchangeServiceCallback() {

                        @Override
                        public void callCosmosDb(TokenResult tokenResult) {
                            callCosmosDbReadApi(tokenResult, documentId, documentType, result);
                        }

                        @Override
                        public void completeFuture(Exception e) {
                            Storage.this.completeFuture(e, result);
                        }
                    });
        } else {
<<<<<<< HEAD
            Document<T> cachedDocument = mLocalDocumentStorage.read(appendAccountIdToPartitionName(partition), documentId, documentType, readOptions);
            result.complete(cachedDocument);
=======
            postAsyncGetter(new Runnable() {

                @Override
                public void run() {
                    Document<T> cachedDocument = mLocalDocumentStorage.read(partition, documentId, documentType, readOptions);
                    result.complete(cachedDocument);
                }
            }, result, null);
>>>>>>> 90e40b5c
        }
        return result;
    }

    private synchronized <T> void callCosmosDbReadApi(
            final TokenResult tokenResult,
            final String documentId,
            final Class<T> documentType,
            final DefaultAppCenterFuture<Document<T>> result) {
        ServiceCall cosmosDbCall = CosmosDb.callCosmosDbApi(
                tokenResult,
                documentId,
                mHttpClient,
                METHOD_GET,
                null,
                new ServiceCallback() {

                    @MainThread
                    @Override
                    public void onCallSucceeded(final String payload, Map<String, String> headers) {
                        post(new Runnable() {

                            @Override
                            public void run() {
                                completeFutureAndSaveToLocalStorage(Utils.parseDocument(payload, documentType), result);
                            }
                        });
                    }

                    @Override
                    public void onCallFailed(Exception e) {
                        completeFuture(e, result);
                    }
                });
        mPendingCalls.put(result, cosmosDbCall);
    }

    /**
     * Create a document
     * The document type (T) must be JSON deserializable
     */
    private synchronized <T> AppCenterFuture<PaginatedDocuments<T>> instanceList(final String partition, final Class<T> documentType) {
        final DefaultAppCenterFuture<PaginatedDocuments<T>> result = new DefaultAppCenterFuture<>();
        getTokenAndCallCosmosDbApi(
                partition,
                result,
                new TokenExchangeServiceCallback() {

                    @Override
                    public void callCosmosDb(TokenResult tokenResult) {
                        callCosmosDbListApi(tokenResult, result, documentType);
                    }

                    @Override
                    public void completeFuture(Exception e) {
                        completeFutureAndRemovePendingCallWhenDocuments(e, result);
                    }
                });
        return result;
    }

    private synchronized <T> void callCosmosDbListApi(
            final TokenResult tokenResult,
            final DefaultAppCenterFuture<PaginatedDocuments<T>> result,
            final Class<T> documentType) {
        ServiceCall cosmosDbCall = CosmosDb.callCosmosDbListApi(
                tokenResult,
                null,
                mHttpClient,
                new ServiceCallback() {

                    @Override
                    public void onCallSucceeded(String payload, Map<String, String> headers) {
                        Page<T> page = Utils.parseDocuments(payload, documentType);
                        PaginatedDocuments<T> paginatedDocuments = new PaginatedDocuments<T>()
                                .withCurrentPage(page).withTokenResult(tokenResult)
                                .withHttpClient(mHttpClient)
                                .withContinuationToken(headers.get(Constants.CONTINUATION_TOKEN_HEADER))
                                .withDocumentType(documentType);
                        completeFuture(paginatedDocuments, result);
                    }

                    @Override
                    public void onCallFailed(Exception e) {
                        completeFutureAndRemovePendingCallWhenDocuments(e, result);
                    }
                });
        mPendingCalls.put(result, cosmosDbCall);
    }

    /**
     * Create a document.
     * The document type (T) must be JSON deserializable.
     */
    private synchronized <T> AppCenterFuture<Document<T>> instanceCreateOrUpdate(
            final String partition,
            final String documentId,
            final T document,
            final Class<T> documentType,
            final WriteOptions writeOptions) {
        final DefaultAppCenterFuture<Document<T>> result = new DefaultAppCenterFuture<>();
        if (mNetworkStateHelper.isNetworkConnected()) {
            getTokenAndCallCosmosDbApi(
                    partition,
                    result,
                    new TokenExchangeServiceCallback() {

                        @Override
                        public void callCosmosDb(TokenResult tokenResult) {
                            callCosmosDbCreateOrUpdateApi(tokenResult, document, documentType, tokenResult.partition(), documentId, writeOptions, result);
                        }

                        @Override
                        public void completeFuture(Exception e) {
                            Storage.this.completeFuture(e, result);
                        }
                    });
        } else {
<<<<<<< HEAD
            Document<T> createdOrUpdatedDocument = mLocalDocumentStorage.createOrUpdate(appendAccountIdToPartitionName(partition), documentId, document, documentType, writeOptions);
            result.complete(createdOrUpdatedDocument);
=======
            postAsyncGetter(new Runnable() {

                @Override
                public void run() {
                    Document<T> createdOrUpdatedDocument = mLocalDocumentStorage.createOrUpdate(partition, documentId, document, documentType, writeOptions);
                    result.complete(createdOrUpdatedDocument);
                }
            }, result, null);
>>>>>>> 90e40b5c
        }
        return result;
    }

    /**
     * Create a document.
     * The document type (T) must be JSON deserializable.
     */
    private synchronized void instanceCreateOrUpdate(
            final PendingOperation pendingOperation) {
        getTokenAndCallCosmosDbApi(

                Utils.removeAccountIdFromPartitionName(pendingOperation.getPartition()),
                null,
                new TokenExchangeServiceCallback() {

                    @Override
                    public void callCosmosDb(final TokenResult tokenResult) {
                        callCosmosDbCreateOrUpdateApi(tokenResult, pendingOperation);
                    }

                    @MainThread
                    @Override
                    public void completeFuture(Exception e) {
                        notifyListenerAndUpdateOperationOnFailure(
                                new StorageException("Failed to get Cosmos DB token for performing a create or update operation.", e),
                                pendingOperation);
                    }
                });
    }

    private synchronized <T> void callCosmosDbCreateOrUpdateApi(
            final TokenResult tokenResult,
            T document,
            final Class<T> documentType,
            String partition,
            final String documentId,
            final WriteOptions writeOptions,
            final DefaultAppCenterFuture<Document<T>> result) {
        ServiceCall cosmosDbCall = CosmosDb.callCosmosDbApi(
                tokenResult,
                null,
                mHttpClient,
                METHOD_POST,
                new Document<>(document, partition, documentId).toString(),
                CosmosDb.getUpsertAdditionalHeader(),
                new ServiceCallback() {

                    @MainThread
                    @Override
                    public void onCallSucceeded(final String payload, Map<String, String> headers) {
                        post(new Runnable() {

                            @Override
                            public void run() {
                                Document<T> cosmosDbDocument = Utils.parseDocument(payload, documentType);
                                completeFuture(cosmosDbDocument, result);
                                mLocalDocumentStorage.write(cosmosDbDocument, writeOptions);
                            }
                        });
                    }

                    @Override
                    public void onCallFailed(Exception e) {
                        completeFuture(e, result);
                    }
                });
        mPendingCalls.put(result, cosmosDbCall);
    }

    private synchronized void callCosmosDbCreateOrUpdateApi(
            final TokenResult tokenResult,
            final PendingOperation pendingOperation) {
        CosmosDb.callCosmosDbApi(
                tokenResult,
                null,
                mHttpClient,
                METHOD_POST,
                pendingOperation.getDocument(),
                CosmosDb.getUpsertAdditionalHeader(),
                new ServiceCallback() {

                    @MainThread
                    @Override
                    public void onCallSucceeded(String payload, Map<String, String> headers) {
                        notifyListenerAndUpdateOperationOnSuccess(payload, pendingOperation);
                    }

                    @MainThread
                    @Override
                    public void onCallFailed(Exception e) {
                        notifyListenerAndUpdateOperationOnFailure(
                                new StorageException("Failed to call Cosmos create or replace API", e),
                                pendingOperation);
                    }
                });
    }

    private synchronized AppCenterFuture<Document<Void>> instanceDelete(final String partition, final String documentId) {
        final DefaultAppCenterFuture<Document<Void>> result = new DefaultAppCenterFuture<>();
        if (mNetworkStateHelper.isNetworkConnected()) {
            getTokenAndCallCosmosDbApi(
                    partition,
                    result,
                    new TokenExchange.TokenExchangeServiceCallback() {

                        @Override
                        public void callCosmosDb(TokenResult tokenResult) {
                            callCosmosDbDeleteApi(tokenResult, documentId, result);
                        }

                        @Override
                        public void completeFuture(Exception e) {
                            Storage.this.completeFuture(e, result);
                        }
                    });
        } else {
            postAsyncGetter(new Runnable() {

                @Override
                public void run() {
                    boolean isWriteSucceed = mLocalDocumentStorage.markForDeletion(partition, documentId);
                    if (isWriteSucceed) {
                        Storage.this.completeFuture(new Document<Void>(), result);
                    } else {
                        Storage.this.completeFuture(new StorageException("Failed to write to cache."), result);
                    }
                }
            }, result, null);
        }
        return result;
    }

    private synchronized void instanceDelete(final PendingOperation pendingOperation) {
        getTokenAndCallCosmosDbApi(
                Utils.removeAccountIdFromPartitionName(pendingOperation.getPartition()),
                null,
                new TokenExchange.TokenExchangeServiceCallback() {

                    @Override
                    public void callCosmosDb(TokenResult tokenResult) {
                        callCosmosDbDeleteApi(tokenResult, pendingOperation);
                    }

                    @MainThread
                    @Override
                    public void completeFuture(Exception e) {
                        notifyListenerAndUpdateOperationOnFailure(
                                new StorageException("Failed to get Cosmos DB token for performing a delete operation.", e),
                                pendingOperation);
                    }
                });
    }

    private synchronized void callCosmosDbDeleteApi(final TokenResult tokenResult, final String documentId, final DefaultAppCenterFuture<Document<Void>> result) {
        ServiceCall cosmosDbCall = CosmosDb.callCosmosDbApi(
                tokenResult,
                documentId,
                mHttpClient,
                METHOD_DELETE,
                null,
                new ServiceCallback() {

                    @MainThread
                    @Override
                    public void onCallSucceeded(String payload, Map<String, String> headers) {
                        post(new Runnable() {

                            @Override
                            public void run() {
                                completeFuture(new Document<Void>(), result);
                                mLocalDocumentStorage.delete(tokenResult.partition(), documentId);
                            }
                        });
                    }

                    @Override
                    public void onCallFailed(Exception e) {
                        completeFuture(e, result);
                    }
                });
        mPendingCalls.put(result, cosmosDbCall);
    }

    private synchronized void callCosmosDbDeleteApi(TokenResult tokenResult, final PendingOperation pendingOperation) {
        CosmosDb.callCosmosDbApi(
                tokenResult,
                pendingOperation.getDocumentId(),
                mHttpClient,
                METHOD_DELETE,
                null,
                new ServiceCallback() {

                    @MainThread
                    @Override
                    public void onCallSucceeded(String payload, Map<String, String> headers) {
                        notifyListenerAndUpdateOperationOnSuccess(payload, pendingOperation);
                    }

                    @MainThread
                    @Override
                    public void onCallFailed(Exception e) {
                        notifyListenerAndUpdateOperationOnFailure(
                                new StorageException("Failed to call Cosmos delete API", e),
                                pendingOperation);
                    }
                });
    }

    synchronized void getTokenAndCallCosmosDbApi(
            String partition,
            DefaultAppCenterFuture result,
            TokenExchangeServiceCallback callback) {
        TokenResult cachedTokenResult = TokenManager.getInstance().getCachedToken(partition);
        if (cachedTokenResult != null) {
            callback.callCosmosDb(cachedTokenResult);
        } else {
            ServiceCall tokenExchangeServiceCall =
                    TokenExchange.getDbToken(
                            partition,
                            mHttpClient,
                            mApiUrl,
                            mAppSecret,
                            callback);
            if (result != null) {
                mPendingCalls.put(result, tokenExchangeServiceCall);
            }
        }
    }

    private synchronized <T> void completeFuture(T value, DefaultAppCenterFuture<T> future) {
        future.complete(value);
        mPendingCalls.remove(future);
    }

    @WorkerThread
    private synchronized <T> void completeFutureAndSaveToLocalStorage(T value, DefaultAppCenterFuture<T> future) {
        future.complete(value);
        mLocalDocumentStorage.write((Document) value, new WriteOptions(), null);
        mPendingCalls.remove(future);
    }

    private synchronized <T> void completeFuture(Exception e, DefaultAppCenterFuture<Document<T>> future) {
        Utils.logApiCallFailure(e);
        future.complete(new Document<T>(e));
        mPendingCalls.remove(future);
    }

    private synchronized <T> void completeFutureAndRemovePendingCallWhenDocuments(Exception e, DefaultAppCenterFuture<PaginatedDocuments<T>> future) {
        Utils.logApiCallFailure(e);
        future.complete(new PaginatedDocuments<T>().withCurrentPage(new Page<T>(e)));
        mPendingCalls.remove(future);
    }

    private void notifyListenerAndUpdateOperationOnSuccess(final String cosmosDbResponsePayload, final PendingOperation pendingOperation) {
        post(new Runnable() {

            @Override
            public void run() {
                String etag = Utils.getEtag(cosmosDbResponsePayload);
                pendingOperation.setEtag(etag);
                pendingOperation.setDocument(cosmosDbResponsePayload);
                DataStoreEventListener eventListener = mEventListener;
                if (eventListener != null) {
                    eventListener.onDataStoreOperationResult(
                            pendingOperation.getOperation(),
                            new DocumentMetadata(
                                    pendingOperation.getPartition(),
                                    pendingOperation.getDocumentId(),
                                    etag),
                            null);
                }
                mLocalDocumentStorage.updateLocalCopy(pendingOperation);
            }
        });
    }

    private void notifyListenerAndUpdateOperationOnFailure(final StorageException e, final PendingOperation pendingOperation) {
        post(new Runnable() {

            @Override
            public void run() {
                AppCenterLog.error(LOG_TAG, "Remote operation failed", e);
                boolean deleteLocalCopy = false;
                if (e.getCause() instanceof HttpException) {
                    switch (((HttpException) e.getCause()).getStatusCode()) {

                        /* The document was removed on the server. */
                        case 404:
                        case 409:

                            /* Partition and document_id combination is already present in the DB. */
                            deleteLocalCopy = true;
                            break;
                    }
                }
                DataStoreEventListener eventListener = mEventListener;
                if (eventListener != null) {
                    eventListener.onDataStoreOperationResult(
                            pendingOperation.getOperation(),
                            null,
                            new DocumentError(e));
                }
                if (deleteLocalCopy) {
                    mLocalDocumentStorage.delete(pendingOperation);
                } else {
                    mLocalDocumentStorage.updateLocalCopy(pendingOperation);
                }
            }
        });
    }

    private String appendAccountIdToPartitionName(String partitionName) {
        TokenResult result = TokenManager.getInstance().getCachedToken(partitionName, true);
        if (result == null) {
            AppCenterLog.error(Constants.LOG_TAG, "Unable to find partition named " + partitionName + ".");
        } else {
            partitionName = result.partition();
        }
        return partitionName;
    }
}<|MERGE_RESOLUTION|>--- conflicted
+++ resolved
@@ -384,19 +384,14 @@
                         }
                     });
         } else {
-<<<<<<< HEAD
-            Document<T> cachedDocument = mLocalDocumentStorage.read(appendAccountIdToPartitionName(partition), documentId, documentType, readOptions);
-            result.complete(cachedDocument);
-=======
             postAsyncGetter(new Runnable() {
 
                 @Override
                 public void run() {
-                    Document<T> cachedDocument = mLocalDocumentStorage.read(partition, documentId, documentType, readOptions);
+                    Document<T> cachedDocument = mLocalDocumentStorage.read(appendAccountIdToPartitionName(partition), documentId, documentType, readOptions);
                     result.complete(cachedDocument);
                 }
             }, result, null);
->>>>>>> 90e40b5c
         }
         return result;
     }
@@ -515,19 +510,14 @@
                         }
                     });
         } else {
-<<<<<<< HEAD
-            Document<T> createdOrUpdatedDocument = mLocalDocumentStorage.createOrUpdate(appendAccountIdToPartitionName(partition), documentId, document, documentType, writeOptions);
-            result.complete(createdOrUpdatedDocument);
-=======
             postAsyncGetter(new Runnable() {
 
                 @Override
                 public void run() {
-                    Document<T> createdOrUpdatedDocument = mLocalDocumentStorage.createOrUpdate(partition, documentId, document, documentType, writeOptions);
+                    Document<T> createdOrUpdatedDocument = mLocalDocumentStorage.createOrUpdate(appendAccountIdToPartitionName(partition), documentId, document, documentType, writeOptions);
                     result.complete(createdOrUpdatedDocument);
                 }
             }, result, null);
->>>>>>> 90e40b5c
         }
         return result;
     }
@@ -539,7 +529,6 @@
     private synchronized void instanceCreateOrUpdate(
             final PendingOperation pendingOperation) {
         getTokenAndCallCosmosDbApi(
-
                 Utils.removeAccountIdFromPartitionName(pendingOperation.getPartition()),
                 null,
                 new TokenExchangeServiceCallback() {
@@ -649,7 +638,7 @@
 
                 @Override
                 public void run() {
-                    boolean isWriteSucceed = mLocalDocumentStorage.markForDeletion(partition, documentId);
+                    boolean isWriteSucceed = mLocalDocumentStorage.markForDeletion(appendAccountIdToPartitionName(partition), documentId);
                     if (isWriteSucceed) {
                         Storage.this.completeFuture(new Document<Void>(), result);
                     } else {
