# App Center SDK for Android Change Log

## Version 2.0.1 (Under development)

<<<<<<< HEAD
### AppCenterData
=======
### App Center

* **[Fix]** Handle incorrect usage of `AppCenter.setLogUrl` API to provide readable error message.

### App Center Auth

* **[Fix]** Fix missing proguard rules so that the app does not have to specify them.

### App Center Data
>>>>>>> f187ff80

* **[Fix]** Fix an issue where invalid characters in the document ID are accepted at creation time but causing errors while trying to read or delete the document. The characters are `#`, `\`, `/`, `?`, and all whitespaces.

### AppCenterCrashes

* **[Fix]** Fix possible crash on parsing invalid native crash reports.

## Version 2.0.0

Version 2 of the App Center SDK includes two new modules: Auth and Data.

### AppCenterAuth

 App Center Auth is a cloud-based identity management service that enables developers to authenticate application users and manage user identities. The service integrates with other parts of App Center, enabling developers to leverage the user identity to view user data in other services and even send push notifications to users instead of individual devices.

### AppCenterData

The App Center Data service provides functionality enabling developers to persist app data in the cloud in both online and offline scenarios. This enables you to store and manage both user-specific data as well as data shared between users and across platforms.

### AppCenterCrashes

* **[Feature]** After calling `Auth.signIn`, the next crashes are associated with an `accountId` corresponding to the signed in user. This is a different field than the `userId` set by `AppCenter.setUserId`. Calling `Auth.signOut` stops the `accountId` association for the next crashes. 

### AppCenterDistribute

* **[Fix]** Fix in-app updates not working on new Samsung devices.

### AppCenterPush

* **[Feature]** After calling `Auth.signIn`, the push installation is associated to the signed in user with an `accountId` and can be pushed by using the `accountId` audience. This is a different field than the `userId` set by `AppCenter.setUserId`. The push installation is also updated on calling `Auth.signOut` to stop the association.
* **[Fix]** Fix updating push installation when setting or unsetting the user identifier by calling `AppCenter.setUserId`.

## Version 1.11.4

### AppCenter

* **[Fix]** Fix network connection state tracking issue, which prevented sending data in some restricted networks.
* **[Fix]** Fix possible deadlock on changing network connection state.

### AppCenterDistribute

* **[Fix]** Fix in-app updates not working on devices using Xiaomi MIUI from versions 10 and above.

___

## Version 1.11.3

### AppCenter

* **[Fix]** The SDK normally disables storing and sending logs when SQLite is failing instead of crashing the application. New SQLite APIs were introduced in version 1.9.0 and the new API exceptions were not caught, this is now fixed.

### AppCenterDistribute

* **[Fix]** Fix exception if we receive deep link intent with setup failure before `onStart`.
* **[Fix]** Fix checking updates for applications installed on corporate-owned single-use devices.

___

## Version 1.11.2

### AppCenter

* **[Fix]** Fix TLS 1.2 configuration for some specific devices running API level <21. The bug did not affect all devices running older API levels, only some models/brands, and prevented any data from being sent.

### AppCenterAnalytics

* **[Fix]** Extend the current session instead of starting a new session when sending events from the background. Sessions are also no longer started in background by sending an event or a log from another service such as push, as a consequence the push registration information will be missing from crash events information.

### AppCenterDistribute

* **[Fix]** Fix issue with forcing Chrome to open links when other browsers are the default.

___

## Version 1.11.0

### AppCenter

* **[Feature]** Allow users to set userId that applies to crashes, error and push logs. This feature adds an API, but is not yet supported on the App Center backend.
* **[Fix]** Do not delete old logs when trying to add a log larger than the maximum storage capacity.
* **[Fix]** Fix error detection of `setMaxStorageSize` API if database uses custom page size.
* **[Fix]** Fix minimum storage size verification to match minimum possible value.
* **[Fix]** Fix disabling logging of network state changes according to `AppCenter.getLogLevel`.
* **[Fix]** Fix logs duplication on unstable network.

### AppCenterCrashes

* **[Fix]** Fix a bug where crash data file could leak when the database is full.

### AppCenterPush

* **[Fix]** Fix push foreground listener after re-enabling push service.

___

## Version 1.10.0

### AppCenterAnalytics

* **[Feature]** Add API to specify event persistence priority.

### AppCenterCrashes

* **[Fix]** Preventing stack overflow crash while reading a huge throwable file.

___

## Version 1.9.0

### AppCenter

* **[Feature]** Add a `setMaxStorageSize` API which allows setting a maximum size limit on the local SQLite storage. Previously, up to 300 logs were stored of any size. The default value is 10MB.
* **[Security]** To enforce TLS 1.2 on all HTTPS connections the SDK makes, we are dropping support for API level 15 (which supports only TLS 1.0), the minimum SDK version thus becomes 16. Previous versions of the SDK were already using TLS 1.2 on API level 16+.
* **[Bug fix]** Fix validating and discarding `NaN` and infinite double values when calling `setCustomProperties`.

### AppCenterAnalytics

* **[Feature]** Add `pause`/`resume` APIs which pause/resume sending Analytics logs to App Center.
* **[Feature]** Add support for typed properties. Note that these APIs still convert properties back to strings on the App Center backend. More work is needed to store and display typed properties in the App Center portal. Using the new APIs now will enable future scenarios, but for now the behavior will be the same as it is for current event properties.
* **[Feature]** Preparation work for a future change in transmission protocol and endpoint for Analytics data. There is no impact on your current workflow when using App Center.

___

## Version 1.8.0

### AppCenterCrashes

* **[Fix]** Fix a bug where some initialize operations were executed twice.
* **[Fix]** Fix a bug where device information could be null when reading the error report client side.

### AppCenterDistribute

* **[Fix]** Fix a crash that could happen when starting the application.

### AppCenterAnalytics

* **[Feature]** Preparation work for a future change in transmission protocol and endpoint for Analytics data. There is no impact on your current workflow when using App Center.

___

## Version 1.7.0

### AppCenterAnalytics

- **[Feature]** Preparation work for a future change in transmission protocol and endpoint for Analytics data. There is no impact on your current workflow when using App Center.

### AppCenterPush

The Firebase messaging SDK is now a dependency of the App Center Push SDK to be able to support Android P and also prevent features to break after April 2019 based on [this announcement](https://firebase.googleblog.com/2018/04/time-to-upgrade-from-gcm-to-fcm.html).

You need to follow [some migration steps](https://docs.microsoft.com/en-us/appcenter/sdk/push/migration/android) after updating the SDK to actually use Firebase instead of the manual registration mechanism that we are providing. The non Firebase mechanism still works after updating the SDK but you will see a deprecation message, but this will not work on Android P devices until you migrate.

After updating the app to use Firebase, you will also no longer see duplicate notifications when uninstalling and reinstalling the app on the same device and user.

___

## Version 1.6.1

### AppCenter

- **[Feature]** Preparation work for a future change in transmission protocol and endpoint for Analytics data. There is no impact on your current workflow when using App Center.
- **[Improvement]** Enable TLS 1.2 on API levels where it's supported but not enabled by default (API level 16-19, this became a default starting API level 20). Please note we still support Android API level 15 and it uses TLS 1.0.
- **[Improvement]** Gzip is used over HTTPS when request size is larger than 1.4KB.
- **[Fix]** Fix a crash when disabling a module at the same time logs are sent.
- **[Fix]** Fix pretty print JSON in Android P when verbose logging is enabled.

### AppCenterCrashes

- **[Feature]** Enable reporting C/C++ crashes when [Google Breakpad](https://github.com/google/breakpad) is used in the application (Google Breakpad is not distributed by App Center). Please note that there is still work to be done to stabilize this feature in App Center. Stay tuned with our [Changelog](https://docs.microsoft.com/en-us/appcenter/general/changelog) to get updates on NDK crashes support.

___

## Version 1.5.1

### AppCenter

* **[Fix]** Fix a crash when network state changes at same time as SDK initializing.
* **[Fix]** Fix crashes when trying to detect we run on instrumented test environment.
* **[Fix]** Fix a deadlock when setting wrapper SDK information or setting log url while other channel operations performed such as when Crashes is starting.

### AppCenterCrashes

* **[Fix]** Fix reporting crash when process name cannot be determined.

### AppCenterPush

* **[Fix]** Fix notification text being truncated when large and now supports multi-line.

___

## Version 1.5.0

### AppCenterAnalytics

* **[Improvement]** Analytics now allows a maximum of 20 properties by event, each property key and value length can be up to 125 characters long.

### AppCenterPush

* **[Feature]** Configure default notification icon and color using meta-data.
* **[Fix]** Fixes the google.ttl field being considered custom data.
* **[Fix]** Fixes push notification not displayed if Google Play Services too old on the device.
* **[Fix]** Don't crash the application when invalid notification color is pushed.

___

## Version 1.4.0

### AppCenterDistribute

* **[Feature]** Add Session statistics for distribution group.

___

## Version 1.3.0

### AppCenterDistribute

* **[Feature]** Use tester app to enable in-app updates if it's installed.
* **[Feature]** Add reporting of downloads for in-app update.
* **[Improvement]** Add distribution group to all logs that are sent.

___

## Version 1.2.0

### AppCenter

* **[Fix]** Fix events association with crashes.
* **[Fix]** Fix network state detection.
* **[Fix]** Don't retry sending logs on HTTP error 429.
* **[Fix]** Some logs were not sent or discarded correctly on AppCenter enabled/disabled state changes.

### AppCenterCrashes

* **[Improvement]** Increase attachment file size limit from 1.5MB to 7MB.

### AppCenterPush

* **[Fix]** Fix a crash on Android 8.0 (exact version, this does not happen in 8.1) where having an adaptive icon (like launcher icon) would cause crash of the entire system U.I. on push. On Android 8.0 we replace the adaptive icon by a placeholder icon (1 black pixel) to avoid the crash, starting Android 8.1 the adaptive icon is displayed without fallback.

___

## Version 1.1.0

### AppCenter

* **[Feature]** SDK modules can be skipped from being started automatically without code modification during instrumented tests. The SDK now reads `APP_CENTER_DISABLE` variable from `InstrumentationRegistry.getArguments()` and will not start any module if the value is `All` or will just skip starting the services described by a **comma separated list** of the services to exclude from being started. Valid service names for the variable are `Analytics`, `Crashes`, `Distribute` or `Push`. The modules are always started if instrumentation context is not available (like when you build and launch your application normally).

### AppCenterCrashes

* **[Fix]** Fix a crash when sending an attachment larger than 1.4MB. The SDK is still unable to send large attachments in this release but now it does not crash anymore. An error log is printed instead.
* **[Improvement]** Allow wrapper SDKs such as Xamarin to report a managed exception (for example for .NET stack traces) while still saving the exception for client side report as Java Throwable (so the original exception can be read from client side after restart by using the SDK).

### AppCenterDistribute

* **[Improvement]** Updated translations.
* **[Improvement]** Users with app versions that still use Mobile Center can directly upgrade to versions that use this version of App Center, without the need to reinstall.

### AppCenterPush

* **[Improvement]** The Firebase SDK dependency is now optional. If Firebase SDK is not available at runtime, the push registers and generate notifications using only App Center SDK. The Firebase application and servers are still used whether the Firebase SDK is installed into the application or not.

  * The SDK is still compatible with `apply plugin: 'com.google.gms.google-services'` and `google-services.json`, but if you don't use Firebase besides App Center, you can replace that plugin and the json file by a call to `Push.setSenderId` before `AppCenter.start`. The **Sender ID** can be found on the **Cloud Messaging** tab of your Firebase console project settings (same place as the **Server Key**).
  * The SDK is still compatible with `"com.google.firebase:firebase-messaging:$version"` lines. But if you don't use Firebase besides App Center, you can now remove these dependencies.

___

## Version 1.0.0

### General Availability (GA) Announcement.

This version contains **breaking changes** due to the renaming from Mobile Center to App Center. In the unlikely event there was data on the device not sent prior to the update, that data will be discarded.

### AppCenter

* The SDK has been rebranded from Mobile Center to App Center. Please follow [the migration guide](https://review.docs.microsoft.com/en-us/appcenter/sdk/sdk-migration/android?branch=appcenter-ga) to update from an earlier version of Mobile Center SDK.

### AppCenterDistribute

* **[Fix]** The view release notes button was not correctly hidden when no release notes were available.
* **[Fix]** Added missing translations for failed to enable in-app update dialog title and buttons. The main message however is not localized yet as it's extracted from a REST API text response.
* **[Known issue]** When updating an application that uses Mobile Center SDK using the in-app update dialog to an application version that uses AppCenter SDK version, the browser will be re-opened and will fail. User will need to re-install the application from the App Center portal.

___

## Version 0.13.0

* Localize in-app update texts, see [this folder](https://github.com/Microsoft/mobile-center-sdk-android/tree/develop/sdk/mobile-center-distribute/src/main/res) for a list of supported languages.
* When in-app updates are disabled because of side-loading, a new dialog will inform user instead of being stuck on a web page. Dialog actions offer ignoring in-app updates or following a link to re-install from the portal. This new dialog has texts that are not localized yet.
* Fix a bug where a failed version check could trigger reopening the browser in failure to enable in-app updates.
* Add `MobileCenter.getSdkVersion()` API to check Mobile Center SDK version at runtime.

___

## Version 0.12.0

- **[Feature]** New feature that allows to share your applications to anyone with public link.

- **[MISC]** When you update to this release, there will be **potential data loss** if an application installed with previous versions of MobileCenter SDK on devices that has pending logs which are not sent to server yet at the time of the application is being updated.

___

## Version 0.11.2

* Truncate event name and properties automatically instead of skipping them.
* Russian localization for in-app update texts.

___

## Version 0.11.1

Fix a regression in in-app updates from [version 0.11.0](https://github.com/Microsoft/mobile-center-sdk-android/releases/tag/0.11.0) where we could show unknown sources dialog on Android 8 if targeting older versions and unknown sources enabled.

Actually in that scenario, we can't detect if unknown sources are enabled and will just skip that dialog, system dialog will be shown at install time instead.

___

## Version 0.11.0

### Strict mode

This release focuses on fixing strict mode issues (including Android 8 ones).

Since strict mode checks if you spend time reading storage on U.I. thread we had to make the following APIs asynchronous and is thus a **breaking change**:

* `{AnyClass}.isEnabled()`
* `MobileCenter.getInstallId()`
* `Crashes.hasCrashedInLastSession()`

Those APIs returns a `MobileCenterFuture` object that is used to monitor the result, you can either use `get()` or `thenAccept(MobileCenterConsumer)` to either block or get the result via callback.

For symmetry purpose, `{AnyClass}.setEnabled(boolean)` also return a `MobileCenterFuture` object but most users don't need to monitor the result of the operation (consistency of calls sequence is guaranteed even if you don't wait for the change to be persisted).

Also `Crashes.getLastSessionCrashReport` was already asynchronous but signature changed to use the new `MobileCenterFuture` object.

`MobileCenterFuture` is similar to Java 8 `CompletableFuture` but works on Java 7 on any API level and has limited number of methods and does not throw exceptions (and executes the `thenAccept` callback in the U.I. thread).

### Other changes

* Fix a bug on Android 8 where network state could be detected as disconnected while network is available.
* Fix showing unknown sources warning dialog on Distribute on Android 8.
* Update Firebase SDK dependencies in Push to 11.0.2 to avoid conflict with Firebase recent getting started instructions.
* Update internal crash code to make it more compatible with Xamarin.Android and possibly future wrapper SDKs.

___

## Version 0.10.0

* Add `MobileCenter.setCustomProperties` API to segment audiences.
* Fix push and distribute notifications on Android 8 when targeting API level 26.
* Add a new method `Push.checkLaunchedFromNotification` to use in `onNewIntent` if `launchMode` of the activity is not standard to fix push listener when clicking on background push and recycling the activity.
* Fix crashing when calling `{AnyService}.isEnabled()` / or `setEnabled` before `MobileCenter.start`, now always return false before start.
* Fix a bug where 2 sessions could be reported at once when resuming from background.

___

## Version 0.9.0

Add `getErrorAttachments` callback to CrashesListener.

___

## Version 0.8.1

Fix a memory leak in HTTP client.

___

## Version 0.8.0

* Add network state debug logs.
* Add push module relying on Firebase to push notifications to the users of your application.

___

## Version 0.7.0

This version contains bug fixes, improvements and new features.

### Analytics

* **[Misc]** Events have some validation and you will see the following in logs:

    * An error if the event name is null, empty or longer than 256 characters (event is not sent in that case).
    * A warning for invalid event properties (the event is sent but without invalid properties):

       * More than 5 properties per event (in that case we send only 5 of them and log warnings).
       * Property key null, empty or longer than 64 characters.
       * Property value null or longer than 64 characters.

### Distribute

* **[Feature]** New Distribute listener to provide an ability of in-app update customization.
* **[Feature]** New default update dialog with release notes view.
* **[Bug fix]** Fix a crash when failing to download a mandatory update while showing progress dialog.
* **[Bug fix]** Fix duplicate update dialog when a new release is detected after restarting and processing the current update.

___

## Version 0.6.1

- **[Bug fix]** Fix a crash that could happen when application going to background while progress dialog on mandatory update download was displayed.
- **[Bug fix]** Fix a bug where progress dialog could be stuck at 100%.
- **[Improvement]** Offline cache for update dialog.

___

## Version 0.6.0

- **[Feature]** New service called `Distribute` to enable in-app updates for your Mobile Center builds.
- **[Improvement]** The improvement to wait up to 5 seconds for flushing logs to storage on crash is now active even if the Crashes feature is not used.
- **[Bug fix]** `401` HTTP errors (caused by invalid `appSecret`) were retried as a recoverable error. They are now considered unrecoverable.
- **[Misc]** A new log is sent to server when `MobileCenter` is started with the list of `MobileCenter` services that are used in the application.
- **[Misc]** Renamed `setServerUrl` to `setLogUrl`.

___

## Version 0.5.0

**Breaking change**: Remove Crashes APIs related to attachments as it's not supported by backend yet.

___

## Version 0.4.0

- Most of the crash processing is now happening on a background thread when the application restarts, solving multiple strict mode policy issues.
  - As a consequence, the `getLastSessionCrashReport` is now an asynchronous function with a callback (**breaking change**).
- Fix Proguard configuration inside the main AAR file, no Proguard configuration required on application side.
- Fix a race condition crash inside HTTP channel management when counting pending logs.
- Fix other race conditions in HTTP channel management that could lead to inconsistent behavior.
- Fix crash when the default ASyncTask thread pool is saturated when sending HTTP logs (now retries later).
- `StackOverflowError` throwable object for client side inspection is now truncated to `256` frames.
- App secret is now obfuscated in logs when setting verbose log level.
- Threads where crash callbacks are executed is now documented with the support annotations and the behavior is now consistent (either always UI thread or always worker thread depending on the callback).

___

## Version 0.3.3

- Fix a bug where `CrashesListener.onBeforeSending` or `CrashesListener.onSendingFailed` could not be called.
- Truncate `StackOverFlowError` to 256 frames (128 at start and 128 at end) to allow them being reported.
- Retry more https errors due to transient ssl failures when the client or server connectivity is bad.
- On crash, wait 5 seconds for local storage to flush other pending events to disk so that they are not lost.

___

## Version 0.3.2

- Fix empty text attachment being sent along with a binary only attachment.
- Fix logs when enabling or disabling MobileCenter.
- Fix debug logs for user confirmation callbacks.
- Add possibility to add raw stack trace for Xamarin.

___

## Version 0.3.1

- Fix/improve SDK logging.
- Don't validate appSecret against UUID format anymore (server validates appSecret).
- Allow wrapper SDK such as Xamarin to store additional crash data file.

___

## Version 0.3.0

- Rename `initialize` to `configure` in `MobileCenter` methods and logs.
- Fix null pointer exception when disabling a service during an HTTP call.

___

## Version 0.2.0

- Rename Sonoma to MobileCenter.
- Fix a bug that caused crashes to be sent twice if calling Crashes.setEnabled(true) while already enabled.
- New logs in assert level for successful SDK initialization or failed to initialize.
- Allow wrapper SDKs such as Xamarin to label an exception as being generated by the wrapper SDK.

___

## Version 0.1.4

- Remove trackPage/trackException from public APIs and disable automatic page tracking.
- Add assert level logs and a new NONE constant to disable all logs included assert ones.

___

## Version 0.1.3

Refactoring to solve Xamarin bindings issues.

___

## Version 0.1.2

- start_session is sent without sending any page or event
- start_session is sent immediately if re-enabling analytics module while in foreground (only if core was enabled though)

___

## Version 0.1.1

- Calls to SQLite are now asynchronous.
- Fix corner cases in new session detection, especially for single activity applications.

___

## Version 0.1.0

First release of the Sonoma SDK for Android.<|MERGE_RESOLUTION|>--- conflicted
+++ resolved
@@ -2,9 +2,6 @@
 
 ## Version 2.0.1 (Under development)
 
-<<<<<<< HEAD
-### AppCenterData
-=======
 ### App Center
 
 * **[Fix]** Handle incorrect usage of `AppCenter.setLogUrl` API to provide readable error message.
@@ -14,7 +11,6 @@
 * **[Fix]** Fix missing proguard rules so that the app does not have to specify them.
 
 ### App Center Data
->>>>>>> f187ff80
 
 * **[Fix]** Fix an issue where invalid characters in the document ID are accepted at creation time but causing errors while trying to read or delete the document. The characters are `#`, `\`, `/`, `?`, and all whitespaces.
 
