/*
 * Copyright (c) Microsoft Corporation. All rights reserved.
 * Licensed under the MIT License.
 */

package com.microsoft.appcenter.sasquatch.activities;

import android.content.DialogInterface;
import android.os.Bundle;
import android.support.annotation.Nullable;
import android.support.v7.app.AlertDialog;
import android.support.v7.app.AppCompatActivity;
import android.view.Menu;
import android.view.MenuItem;
import android.view.View;
import android.widget.AdapterView;
import android.widget.ArrayAdapter;
import android.widget.ListView;
import android.widget.Spinner;

import com.microsoft.appcenter.sasquatch.R;
import com.microsoft.appcenter.storage.Constants;
import com.microsoft.appcenter.storage.Storage;
import com.microsoft.appcenter.storage.models.PaginatedDocuments;
import com.microsoft.appcenter.utils.async.AppCenterConsumer;

import java.util.ArrayList;

class TestDocument {

    @SuppressWarnings("unused")
    String test = "ABC";
}

public class StorageActivity extends AppCompatActivity {

<<<<<<< HEAD
=======
    private final ArrayList<String> appDocumentList = new ArrayList<String>();

    private Spinner mStorageTypeSpinner;

>>>>>>> 78c4d1f3
    private ListView listView;

    private int mStorageType;

    private final ArrayList<String> mAppDocumentList = new ArrayList<>();
    
    private ArrayList<String> mUserDocumentList = new ArrayList<String>() {{
        add("Doc1-User");
        add("Doc2-User");
    }};

    @Override
    protected void onCreate(@Nullable Bundle savedInstanceState) {
        super.onCreate(savedInstanceState);
        setContentView(R.layout.activity_storage);

        /* List the document. */
        Storage.list(Constants.READONLY, TestDocument.class).thenAccept(new AppCenterConsumer<PaginatedDocuments<TestDocument>>() {

            @Override
            public void accept(PaginatedDocuments<TestDocument> documents) {
                int listSize = documents.getCurrentPage().getItems().size();
                for (int i = 0; i < listSize; i++) {
                    mAppDocumentList.add(documents.getCurrentPage().getItems().get(i).getId());
                }
            }
        });

        /* Transmission target views init. */
        Spinner storageTypeSpinner = findViewById(R.id.storage_type);
        ArrayAdapter<String> typeAdapter = new ArrayAdapter<>(this, android.R.layout.simple_spinner_dropdown_item, getResources().getStringArray(R.array.storage_type_names));
        storageTypeSpinner.setAdapter(typeAdapter);
        storageTypeSpinner.setOnItemSelectedListener(new AdapterView.OnItemSelectedListener() {

            @Override
            public void onItemSelected(AdapterView<?> parent, View view, int position, long id) {
                updateStorageType(position);
            }

            @Override
            public void onNothingSelected(AdapterView<?> parent) {
            }
        });

        listView = findViewById(R.id.list);
        listView.setOnItemClickListener(new AdapterView.OnItemClickListener() {

            @Override
            public void onItemClick(AdapterView<?> parent, View view, int position, long id) {
            }
        });
        Storage.create("test-partition", "document-id-123", new TestDocument(), TestDocument.class);
        Storage.read("test-partition-other", "document-id-123", TestDocument.class);
        Storage.delete("test-partition", "document-id-123");
    }

    @Override
    public boolean onCreateOptionsMenu(Menu menu) {
        getMenuInflater().inflate(R.menu.add, menu);
        return true;
    }

    @Override
    public boolean onOptionsItemSelected(MenuItem item) {
        switch (item.getItemId()) {
            case R.id.action_add:
                if (mStorageType == 1) {
                    Storage.create("test-partition", "document-id-123", new TestDocument(), TestDocument.class);
                } else {
                    final AlertDialog.Builder builder = new AlertDialog.Builder(StorageActivity.this);
                    builder.setIcon(R.drawable.ic_appcenter_logo);
                    builder.setTitle(getApplicationContext().getResources().getString(R.string.storage_type_reminder));
                    builder.setPositiveButton(getApplicationContext().getResources().getString(R.string.alert_ok), new DialogInterface.OnClickListener() {

                        @Override
                        public void onClick(DialogInterface dialog, int which) {
                            builder.setCancelable(true);
                        }
                    });
                    builder.show();
                }
                break;
        }
        return true;
    }

    private void updateStorageType(int position) {
        switch (position) {
            case 0:
                mStorageType = 0;
                listView.setAdapter(new ArrayAdapter<>(this, R.layout.item_view_app, mAppDocumentList));
                break;
            case 1:
                mStorageType = 1;
<<<<<<< HEAD
                if (AuthenticationProviderActivity.userID != null) {
                    CustomItemAdapter adapterUser = new CustomItemAdapter(mUserDocumentList, this);
=======
                if (AuthenticationProviderActivity.sUserID != null) {
                    CustomItemAdapter adapterUser = new CustomItemAdapter(userDocumentList, this);
>>>>>>> 78c4d1f3
                    listView.setAdapter(adapterUser);
                } else {
                    final ArrayList<String> signInReminder = new ArrayList<String>() {{
                        add(getApplicationContext().getResources().getString(R.string.sign_in_reminder));
                    }};
                    listView.setAdapter(new ArrayAdapter<>(this, R.layout.item_view_app, signInReminder));
                }
                break;
        }
    }
}<|MERGE_RESOLUTION|>--- conflicted
+++ resolved
@@ -34,14 +34,7 @@
 
 public class StorageActivity extends AppCompatActivity {
 
-<<<<<<< HEAD
-=======
-    private final ArrayList<String> appDocumentList = new ArrayList<String>();
-
-    private Spinner mStorageTypeSpinner;
-
->>>>>>> 78c4d1f3
-    private ListView listView;
+    private ListView mListView;
 
     private int mStorageType;
 
@@ -85,8 +78,8 @@
             }
         });
 
-        listView = findViewById(R.id.list);
-        listView.setOnItemClickListener(new AdapterView.OnItemClickListener() {
+        mListView = findViewById(R.id.list);
+        mListView.setOnItemClickListener(new AdapterView.OnItemClickListener() {
 
             @Override
             public void onItemClick(AdapterView<?> parent, View view, int position, long id) {
@@ -131,23 +124,18 @@
         switch (position) {
             case 0:
                 mStorageType = 0;
-                listView.setAdapter(new ArrayAdapter<>(this, R.layout.item_view_app, mAppDocumentList));
+                mListView.setAdapter(new ArrayAdapter<>(this, R.layout.item_view_app, mAppDocumentList));
                 break;
             case 1:
                 mStorageType = 1;
-<<<<<<< HEAD
-                if (AuthenticationProviderActivity.userID != null) {
+                if (AuthenticationProviderActivity.sUserID != null) {
                     CustomItemAdapter adapterUser = new CustomItemAdapter(mUserDocumentList, this);
-=======
-                if (AuthenticationProviderActivity.sUserID != null) {
-                    CustomItemAdapter adapterUser = new CustomItemAdapter(userDocumentList, this);
->>>>>>> 78c4d1f3
-                    listView.setAdapter(adapterUser);
+                    mListView.setAdapter(adapterUser);
                 } else {
                     final ArrayList<String> signInReminder = new ArrayList<String>() {{
                         add(getApplicationContext().getResources().getString(R.string.sign_in_reminder));
                     }};
-                    listView.setAdapter(new ArrayAdapter<>(this, R.layout.item_view_app, signInReminder));
+                    mListView.setAdapter(new ArrayAdapter<>(this, R.layout.item_view_app, signInReminder));
                 }
                 break;
         }
