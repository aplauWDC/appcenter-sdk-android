--- conflicted
+++ resolved
@@ -116,8 +116,6 @@
         sCrashesListener.setFileAttachment(fileAttachment);
     }
 
-<<<<<<< HEAD
-=======
     native void setupNativeCrashesListener(String path);
 
     static String getLogUrl(Context context, String startType) {
@@ -129,7 +127,6 @@
         return context.getString(R.string.log_url);
     }
 
->>>>>>> d7ad3ba0
     static void startAppCenter(Application application, String startTypeString) {
         if (MainActivity.sSharedPreferences.contains(ANALYTICS_TRANSMISSION_INTERVAL_KEY)) {
             int latency = MainActivity.sSharedPreferences.getInt(ANALYTICS_TRANSMISSION_INTERVAL_KEY, DEFAULT_TRANSMISSION_INTERVAL_IN_SECONDS);
@@ -173,8 +170,6 @@
         AppCenter.setUserId(userId);
     }
 
-    native void setupNativeCrashesListener(String path);
-
     @SuppressWarnings("deprecation")
     private void setSenderId() {
         Push.setSenderId(SENDER_ID);
