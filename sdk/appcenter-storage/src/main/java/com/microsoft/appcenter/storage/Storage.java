--- conflicted
+++ resolved
@@ -514,11 +514,7 @@
 
                 @Override
                 public void run() {
-<<<<<<< HEAD
-                    Document<T> createdOrUpdatedDocument = mLocalDocumentStorage.createOrUpdate(appendAccountIdToPartitionName(partition), documentId, document, documentType, writeOptions);
-=======
-                    Document<T> createdOrUpdatedDocument = mLocalDocumentStorage.createOrUpdateOffline(partition, documentId, document, documentType, writeOptions);
->>>>>>> e3fa8de9
+                    Document<T> createdOrUpdatedDocument = mLocalDocumentStorage.createOrUpdateOffline(appendAccountIdToPartitionName(partition), documentId, document, documentType, writeOptions);
                     result.complete(createdOrUpdatedDocument);
                 }
             }, result, null);
