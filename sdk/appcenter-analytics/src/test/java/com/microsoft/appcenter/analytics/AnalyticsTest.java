package com.microsoft.appcenter.analytics;

import android.content.Context;
import android.os.SystemClock;

import com.microsoft.appcenter.AppCenter;
import com.microsoft.appcenter.AppCenterHandler;
import com.microsoft.appcenter.analytics.channel.AnalyticsListener;
import com.microsoft.appcenter.analytics.channel.SessionTracker;
import com.microsoft.appcenter.analytics.ingestion.models.EventLog;
import com.microsoft.appcenter.analytics.ingestion.models.PageLog;
import com.microsoft.appcenter.analytics.ingestion.models.StartSessionLog;
import com.microsoft.appcenter.analytics.ingestion.models.json.EventLogFactory;
import com.microsoft.appcenter.analytics.ingestion.models.json.PageLogFactory;
import com.microsoft.appcenter.analytics.ingestion.models.json.StartSessionLogFactory;
import com.microsoft.appcenter.channel.Channel;
import com.microsoft.appcenter.ingestion.models.Log;
import com.microsoft.appcenter.ingestion.models.json.LogFactory;
import com.microsoft.appcenter.utils.HandlerUtils;
import com.microsoft.appcenter.utils.AppCenterLog;
import com.microsoft.appcenter.utils.PrefStorageConstants;
import com.microsoft.appcenter.utils.async.AppCenterConsumer;
import com.microsoft.appcenter.utils.async.AppCenterFuture;
import com.microsoft.appcenter.utils.storage.StorageHelper;

import junit.framework.Assert;

import org.junit.Before;
import org.junit.Test;
import org.junit.runner.RunWith;
import org.mockito.ArgumentCaptor;
import org.mockito.ArgumentMatcher;
import org.mockito.Mock;
import org.mockito.invocation.InvocationOnMock;
import org.mockito.stubbing.Answer;
import org.powermock.api.mockito.PowerMockito;
import org.powermock.core.classloader.annotations.PrepareForTest;
import org.powermock.modules.junit4.PowerMockRunner;

import java.io.IOException;
import java.util.HashMap;
import java.util.Map;
import java.util.UUID;
import java.util.concurrent.CountDownLatch;
import java.util.concurrent.TimeUnit;

import static com.microsoft.appcenter.test.TestUtils.generateString;
import static org.junit.Assert.assertFalse;
import static org.junit.Assert.assertNotNull;
import static org.junit.Assert.assertNull;
import static org.junit.Assert.assertTrue;
import static org.mockito.Matchers.any;
import static org.mockito.Matchers.anyBoolean;
import static org.mockito.Matchers.anyInt;
import static org.mockito.Matchers.anyLong;
import static org.mockito.Matchers.anyString;
import static org.mockito.Matchers.argThat;
import static org.mockito.Matchers.eq;
import static org.mockito.Matchers.notNull;
import static org.mockito.Mockito.mock;
import static org.mockito.Mockito.never;
import static org.mockito.Mockito.reset;
import static org.mockito.Mockito.times;
import static org.mockito.Mockito.verify;
import static org.mockito.Mockito.when;
import static org.powermock.api.mockito.PowerMockito.doAnswer;
import static org.powermock.api.mockito.PowerMockito.mockStatic;
import static org.powermock.api.mockito.PowerMockito.verifyStatic;

@SuppressWarnings("unused")
@RunWith(PowerMockRunner.class)
@PrepareForTest({SystemClock.class, StorageHelper.PreferencesStorage.class, AppCenterLog.class, AppCenter.class, HandlerUtils.class})
public class AnalyticsTest {

    private static final String ANALYTICS_ENABLED_KEY = PrefStorageConstants.KEY_ENABLED + "_" + Analytics.getInstance().getServiceName();

    @Mock
    private AppCenterFuture<Boolean> mCoreEnabledFuture;

    @Mock
    private AppCenterHandler mAppCenterHandler;

    @Before
    public void setUp() {
        Analytics.unsetInstance();
        mockStatic(SystemClock.class);
        mockStatic(AppCenterLog.class);
        mockStatic(AppCenter.class);
        when(AppCenter.isEnabled()).thenReturn(mCoreEnabledFuture);
        when(mCoreEnabledFuture.get()).thenReturn(true);
        Answer<Void> runNow = new Answer<Void>() {

            @Override
            public Void answer(InvocationOnMock invocation) throws Throwable {
                ((Runnable) invocation.getArguments()[0]).run();
                return null;
            }
        };
        doAnswer(runNow).when(mAppCenterHandler).post(any(Runnable.class), any(Runnable.class));
        mockStatic(HandlerUtils.class);
        doAnswer(runNow).when(HandlerUtils.class);
        HandlerUtils.runOnUiThread(any(Runnable.class));

        /* First call to com.microsoft.appcenter.AppCenter.isEnabled shall return true, initial state. */
        mockStatic(StorageHelper.PreferencesStorage.class);
        when(StorageHelper.PreferencesStorage.getBoolean(ANALYTICS_ENABLED_KEY, true)).thenReturn(true);

        /* Then simulate further changes to state. */
        PowerMockito.doAnswer(new Answer<Object>() {
            @Override
            public Object answer(InvocationOnMock invocation) throws Throwable {

                /* Whenever the new state is persisted, make further calls return the new state. */
                boolean enabled = (Boolean) invocation.getArguments()[1];
                when(StorageHelper.PreferencesStorage.getBoolean(ANALYTICS_ENABLED_KEY, true)).thenReturn(enabled);
                return null;
            }
        }).when(StorageHelper.PreferencesStorage.class);
        StorageHelper.PreferencesStorage.putBoolean(eq(ANALYTICS_ENABLED_KEY), anyBoolean());

        /* Pretend automatic page tracking is enabled by default, this will be the case if service becomes public. */
        // TODO remove that after service is public
        assertFalse(Analytics.isAutoPageTrackingEnabled());
        Analytics.setAutoPageTrackingEnabled(true);
    }

    @Test
    public void singleton() {
        Assert.assertSame(Analytics.getInstance(), Analytics.getInstance());
    }

    @Test
    public void checkFactories() {
        Map<String, LogFactory> factories = Analytics.getInstance().getLogFactories();
        assertNotNull(factories);
        assertTrue(factories.remove(StartSessionLog.TYPE) instanceof StartSessionLogFactory);
        assertTrue(factories.remove(PageLog.TYPE) instanceof PageLogFactory);
        assertTrue(factories.remove(EventLog.TYPE) instanceof EventLogFactory);
        assertTrue(factories.isEmpty());
    }

    @Test
    public void notInit() {

        /* Just check log is discarded without throwing any exception. */
        Analytics.trackEvent("test");
        Analytics.trackEvent("test", new HashMap<String, String>());
        Analytics.trackPage("test");
        Analytics.trackPage("test", new HashMap<String, String>());

        verifyStatic(times(4));
        AppCenterLog.error(eq(AppCenter.LOG_TAG), anyString());
    }

    private void activityResumed(final String expectedName, android.app.Activity activity) {

        /*
         * Before start, calling onActivityResume is ignored.
         * In reality it never happens, it means someone is messing with internals directly.
         */
        Analytics analytics = Analytics.getInstance();
        analytics.onActivityResumed(new Activity());
        assertNull(analytics.getCurrentActivity());
        verifyStatic();
        AppCenterLog.error(anyString(), anyString());
        analytics.onActivityPaused(new Activity());
        verifyStatic(times(2));
        AppCenterLog.error(anyString(), anyString());

        /* Start. */
        Channel channel = mock(Channel.class);
        analytics.onStarting(mAppCenterHandler);
        analytics.onStarted(mock(Context.class), "", null, channel);

        /* Test resume/pause. */
        analytics.onActivityResumed(activity);
        analytics.onActivityPaused(activity);
        verify(channel).enqueue(argThat(new ArgumentMatcher<Log>() {

            @Override
            public boolean matches(Object item) {
                if (item instanceof PageLog) {
                    PageLog pageLog = (PageLog) item;
                    return expectedName.equals(pageLog.getName());
                }
                return false;
            }
        }), eq(analytics.getGroupName()));
    }

    @Test
    public void activityResumedWithSuffix() {
        activityResumed("My", new MyActivity());
    }

    @Test
    public void activityResumedNoSuffix() {
        activityResumed("SomeScreen", new SomeScreen());
    }

    @Test
    public void activityResumedNamedActivity() {
        activityResumed("Activity", new Activity());
    }

    @Test
    public void disableAutomaticPageTracking() {
        Analytics analytics = Analytics.getInstance();
        assertTrue(Analytics.isAutoPageTrackingEnabled());
        Analytics.setAutoPageTrackingEnabled(false);
        assertFalse(Analytics.isAutoPageTrackingEnabled());
        Channel channel = mock(Channel.class);
        analytics.onStarting(mAppCenterHandler);
        analytics.onStarted(mock(Context.class), "", null, channel);
        analytics.onActivityResumed(new MyActivity());
        verify(channel).enqueue(argThat(new ArgumentMatcher<Log>() {

            @Override
            public boolean matches(Object argument) {
                return argument instanceof StartSessionLog;
            }
        }), anyString());
        verify(channel, never()).enqueue(argThat(new ArgumentMatcher<Log>() {

            @Override
            public boolean matches(Object argument) {
                return argument instanceof PageLog;
            }
        }), anyString());
        Analytics.setAutoPageTrackingEnabled(true);
        assertTrue(Analytics.isAutoPageTrackingEnabled());
        analytics.onActivityResumed(new SomeScreen());
        verify(channel).enqueue(argThat(new ArgumentMatcher<Log>() {

            @Override
            public boolean matches(Object item) {
                if (item instanceof PageLog) {
                    PageLog pageLog = (PageLog) item;
                    return "SomeScreen".equals(pageLog.getName());
                }
                return false;
            }
        }), eq(analytics.getGroupName()));
    }

    @Test
    public void testTrackEvent() {
        Analytics analytics = Analytics.getInstance();
        Channel channel = mock(Channel.class);
        analytics.onStarting(mAppCenterHandler);
<<<<<<< HEAD
        analytics.onStarted(mock(Context.class), "", channel);
        Analytics.trackEvent(null, (Map<String, String>) null);
=======
        analytics.onStarted(mock(Context.class), "", null, channel);
        Analytics.trackEvent(null, null);
>>>>>>> 303d727f
        verify(channel, never()).enqueue(any(Log.class), anyString());
        reset(channel);
        Analytics.trackEvent("", (Map<String, String>) null);
        verify(channel, never()).enqueue(any(Log.class), anyString());
        reset(channel);
        Analytics.trackEvent(" ", (Map<String, String>) null);
        verify(channel, times(1)).enqueue(any(Log.class), anyString());
        reset(channel);
        final String maxName = generateString(Analytics.MAX_NAME_LENGTH, '*');
        Analytics.trackEvent(maxName + "*", (Map<String, String>) null);
        verify(channel, times(1)).enqueue(argThat(new ArgumentMatcher<Log>() {

            @Override
            public boolean matches(Object item) {
                if (item instanceof EventLog) {
                    EventLog eventLog = (EventLog) item;
                    return eventLog.getName().equals(maxName) && eventLog.getProperties() == null;
                }
                return false;
            }
        }), anyString());
        reset(channel);
        Analytics.trackEvent(maxName, (Map<String, String>) null);
        verify(channel, times(1)).enqueue(any(Log.class), anyString());
        reset(channel);
        Analytics.trackEvent("eventName", new HashMap<String, String>() {{
            put(null, null);
            put("", null);
            put(generateString(Analytics.MAX_PROPERTY_ITEM_LENGTH + 1, '*'), null);
            put("1", null);
        }});
        verify(channel, times(1)).enqueue(argThat(new ArgumentMatcher<Log>() {

            @Override
            public boolean matches(Object item) {
                if (item instanceof EventLog) {
                    EventLog eventLog = (EventLog) item;
                    return eventLog.getProperties().size() == 0;
                }
                return false;
            }
        }), anyString());
        reset(channel);
        final String validMapItem = "valid";
        Analytics.trackEvent("eventName", new HashMap<String, String>() {{
            for (int i = 0; i < 10; i++) {
                put(validMapItem + i, validMapItem);
            }
        }});
        verify(channel, times(1)).enqueue(argThat(new ArgumentMatcher<Log>() {

            @Override
            public boolean matches(Object item) {
                if (item instanceof EventLog) {
                    EventLog eventLog = (EventLog) item;
                    return eventLog.getProperties().size() == 5;
                }
                return false;
            }
        }), anyString());
        reset(channel);
        final String longerMapItem = generateString(Analytics.MAX_PROPERTY_ITEM_LENGTH + 1, '*');
        Analytics.trackEvent("eventName", new HashMap<String, String>() {{
            put(longerMapItem, longerMapItem);
        }});
        verify(channel, times(1)).enqueue(argThat(new ArgumentMatcher<Log>() {

            @Override
            public boolean matches(Object item) {
                if (item instanceof EventLog) {
                    EventLog eventLog = (EventLog) item;
                    if (eventLog.getProperties().size() == 1) {
                        Map.Entry<String, String> entry = eventLog.getProperties().entrySet().iterator().next();
                        String truncatedMapItem = generateString(Analytics.MAX_PROPERTY_ITEM_LENGTH, '*');
                        return entry.getKey().length() == Analytics.MAX_PROPERTY_ITEM_LENGTH && entry.getValue().length() == Analytics.MAX_PROPERTY_ITEM_LENGTH;
                    }
                }
                return false;
            }
        }), anyString());
    }

    @Test
    public void testTrackPage() {
        Analytics analytics = Analytics.getInstance();
        Channel channel = mock(Channel.class);
        analytics.onStarting(mAppCenterHandler);
        analytics.onStarted(mock(Context.class), "", null, channel);
        Analytics.trackPage(null, null);
        verify(channel, never()).enqueue(any(Log.class), anyString());
        reset(channel);
        Analytics.trackPage("", null);
        verify(channel, never()).enqueue(any(Log.class), anyString());
        reset(channel);
        Analytics.trackPage(" ", null);
        verify(channel, times(1)).enqueue(any(Log.class), anyString());
        reset(channel);
        final String maxName = generateString(Analytics.MAX_NAME_LENGTH, '*');
        Analytics.trackPage(maxName + "*", null);
        verify(channel, times(1)).enqueue(argThat(new ArgumentMatcher<Log>() {

            @Override
            public boolean matches(Object item) {
                if (item instanceof PageLog) {
                    PageLog pageLog = (PageLog) item;
                    return pageLog.getName().equals(maxName) && pageLog.getProperties() == null;
                }
                return false;
            }
        }), anyString());
        reset(channel);
        Analytics.trackPage(maxName, null);
        verify(channel, times(1)).enqueue(any(Log.class), anyString());
        reset(channel);
        Analytics.trackPage("pageName", new HashMap<String, String>() {{
            put(null, null);
            put("", null);
            put(generateString(Analytics.MAX_PROPERTY_ITEM_LENGTH + 1, '*'), null);
            put("1", null);
        }});
        verify(channel, times(1)).enqueue(argThat(new ArgumentMatcher<Log>() {

            @Override
            public boolean matches(Object item) {
                if (item instanceof PageLog) {
                    PageLog pageLog = (PageLog) item;
                    return pageLog.getProperties().size() == 0;
                }
                return false;
            }
        }), anyString());
        reset(channel);
        final String validMapItem = "valid";
        Analytics.trackPage("pageName", new HashMap<String, String>() {{
            for (int i = 0; i < 10; i++) {
                put(validMapItem + i, validMapItem);
            }
        }});
        verify(channel, times(1)).enqueue(argThat(new ArgumentMatcher<Log>() {

            @Override
            public boolean matches(Object item) {
                if (item instanceof PageLog) {
                    PageLog pageLog = (PageLog) item;
                    return pageLog.getProperties().size() == 5;
                }
                return false;
            }
        }), anyString());
        reset(channel);
        final String longerMapItem = generateString(Analytics.MAX_PROPERTY_ITEM_LENGTH + 1, '*');
        Analytics.trackPage("pageName", new HashMap<String, String>() {{
            put(longerMapItem, longerMapItem);
        }});
        verify(channel, times(1)).enqueue(argThat(new ArgumentMatcher<Log>() {

            @Override
            public boolean matches(Object item) {
                if (item instanceof PageLog) {
                    PageLog pageLog = (PageLog) item;
                    if (pageLog.getProperties().size() == 1) {
                        Map.Entry<String, String> entry = pageLog.getProperties().entrySet().iterator().next();
                        String truncatedMapItem = generateString(Analytics.MAX_PROPERTY_ITEM_LENGTH, '*');
                        return entry.getKey().length() == Analytics.MAX_PROPERTY_ITEM_LENGTH && entry.getValue().length() == Analytics.MAX_PROPERTY_ITEM_LENGTH;
                    }
                }
                return false;
            }
        }), anyString());
    }

    @Test
    public void setEnabled() throws InterruptedException {

        /* Before start it does not work to change state, it's disabled. */
        Analytics analytics = Analytics.getInstance();
        Analytics.setEnabled(true);
        assertFalse(Analytics.isEnabled().get());
        Analytics.setEnabled(false);
        assertFalse(Analytics.isEnabled().get());

        /* Start. */
        Channel channel = mock(Channel.class);
        analytics.onStarting(mAppCenterHandler);
        analytics.onStarted(mock(Context.class), "", null, channel);
        verify(channel).removeGroup(eq(analytics.getGroupName()));
        verify(channel).addGroup(eq(analytics.getGroupName()), anyInt(), anyLong(), anyInt(), any(Channel.GroupListener.class));
        verify(channel).addListener(any(Channel.Listener.class));

        /* Now we can see the service enabled. */
        assertTrue(Analytics.isEnabled().get());

        /* Disable. Testing to wait setEnabled to finish while we are at it. */
        Analytics.setEnabled(false).get();
        assertFalse(Analytics.isEnabled().get());
        verify(channel).removeListener(any(SessionTracker.class));
        verify(channel, times(2)).removeGroup(analytics.getGroupName());
        verify(channel).clear(analytics.getGroupName());
        verifyStatic();
        StorageHelper.PreferencesStorage.remove("sessions");

        Analytics.trackEvent("test");
        Analytics.trackPage("test");
        analytics.onActivityResumed(new Activity());
        analytics.onActivityPaused(new Activity());
        verify(channel, never()).enqueue(any(Log.class), eq(analytics.getGroupName()));

        /* Enable again, verify the async behavior of setEnabled with the callback. */
        final CountDownLatch latch = new CountDownLatch(1);
        Analytics.setEnabled(true).thenAccept(new AppCenterConsumer<Void>() {

            @Override
            public void accept(Void aVoid) {
                latch.countDown();
            }
        });
        assertTrue(latch.await(0, TimeUnit.MILLISECONDS));
        assertTrue(Analytics.isEnabled().get());

        /* Test double call to setEnabled true. */
        Analytics.setEnabled(true);
        assertTrue(Analytics.isEnabled().get());
        Analytics.trackEvent("test");
        Analytics.trackPage("test");
        verify(channel, times(2)).enqueue(any(Log.class), eq(analytics.getGroupName()));

        /* Disable again. */
        Analytics.setEnabled(false);
        assertFalse(Analytics.isEnabled().get());
        Analytics.trackEvent("test");
        Analytics.trackPage("test");
        analytics.onActivityResumed(new Activity());
        analytics.onActivityPaused(new Activity());

        /* No more log enqueued. */
        verify(channel, times(2)).enqueue(any(Log.class), eq(analytics.getGroupName()));
    }

    @Test
    public void disablePersisted() {
        when(StorageHelper.PreferencesStorage.getBoolean(ANALYTICS_ENABLED_KEY, true)).thenReturn(false);
        Analytics analytics = Analytics.getInstance();

        /* Start. */
        Channel channel = mock(Channel.class);
        analytics.onStarting(mAppCenterHandler);
        analytics.onStarted(mock(Context.class), "", null, channel);
        verify(channel, never()).removeListener(any(Channel.Listener.class));
        verify(channel, never()).addListener(any(Channel.Listener.class));
    }

    @Test
    public void startSessionAfterUserApproval() {

        /*
         * Disable analytics while in background to set up the initial condition
         * simulating the opt-in use case.
         */
        Analytics analytics = Analytics.getInstance();
        Channel channel = mock(Channel.class);
        analytics.onStarting(mAppCenterHandler);
        analytics.onStarted(mock(Context.class), "", null, channel);
        Analytics.setEnabled(false);

        /* App in foreground: no log yet, we are disabled. */
        analytics.onActivityResumed(new Activity());
        verify(channel, never()).enqueue(any(Log.class), eq(analytics.getGroupName()));

        /* Enable: start session sent retroactively. */
        Analytics.setEnabled(true);
        verify(channel).enqueue(argThat(new ArgumentMatcher<Log>() {

            @Override
            public boolean matches(Object argument) {
                return argument instanceof StartSessionLog;
            }
        }), eq(analytics.getGroupName()));
        verify(channel).enqueue(argThat(new ArgumentMatcher<Log>() {

            @Override
            public boolean matches(Object argument) {
                return argument instanceof PageLog;
            }
        }), eq(analytics.getGroupName()));

        /* Go background. */
        analytics.onActivityPaused(new Activity());

        /* Disable/enable: nothing happens on background. */
        Analytics.setEnabled(false);
        Analytics.setEnabled(true);

        /* No additional log. */
        verify(channel, times(2)).enqueue(any(Log.class), eq(analytics.getGroupName()));
    }

    @Test
    public void startSessionAfterUserApprovalWeakReference() {

        /*
         * Disable analytics while in background to set up the initial condition
         * simulating the opt-in use case.
         */
        Analytics analytics = Analytics.getInstance();
        Channel channel = mock(Channel.class);
        analytics.onStarting(mAppCenterHandler);
        analytics.onStarted(mock(Context.class), "", null, channel);
        Analytics.setEnabled(false);

        /* App in foreground: no log yet, we are disabled. */
        analytics.onActivityResumed(new Activity());
        analytics.getCurrentActivity().clear();
        verify(channel, never()).enqueue(any(Log.class), eq(analytics.getGroupName()));

        /* Enable: start session not sent retroactively, weak reference lost. */
        Analytics.setEnabled(true);
        verify(channel, never()).enqueue(any(Log.class), eq(analytics.getGroupName()));
    }

    @Test
    public void analyticsListener() throws IOException, ClassNotFoundException {
        AnalyticsListener listener = mock(AnalyticsListener.class);
        Analytics.setListener(listener);
        Analytics analytics = Analytics.getInstance();
        Channel channel = mock(Channel.class);
        analytics.onStarting(mAppCenterHandler);
        analytics.onStarted(mock(Context.class), "", null, channel);
        final ArgumentCaptor<Channel.GroupListener> captor = ArgumentCaptor.forClass(Channel.GroupListener.class);
        verify(channel).addGroup(anyString(), anyInt(), anyLong(), anyInt(), captor.capture());
        doAnswer(new Answer<Void>() {

            @Override
            public Void answer(InvocationOnMock invocation) throws Throwable {
                captor.getValue().onBeforeSending((Log) invocation.getArguments()[0]);
                captor.getValue().onSuccess((Log) invocation.getArguments()[0]);
                captor.getValue().onFailure((Log) invocation.getArguments()[0], new Exception());
                return null;
            }
        }).when(channel).enqueue(any(Log.class), anyString());
        Analytics.trackEvent("name");
        verify(listener).onBeforeSending(notNull(Log.class));
        verify(listener).onSendingSucceeded(notNull(Log.class));
        verify(listener).onSendingFailed(notNull(Log.class), notNull(Exception.class));
    }

    @Test
    public void testAnalyticsListenerNull() {
        AnalyticsListener analyticsListener = mock(AnalyticsListener.class);
        Analytics.setListener(analyticsListener);
        Analytics.setListener(null);
        final EventLog testEventLog = new EventLog();
        testEventLog.setId(UUID.randomUUID());
        testEventLog.setName("name");
        final Exception testException = new Exception("test exception message");
        Channel.GroupListener listener = Analytics.getInstance().getChannelListener();
        listener.onBeforeSending(testEventLog);
        listener.onSuccess(testEventLog);
        listener.onFailure(testEventLog, testException);
        verify(analyticsListener, never()).onBeforeSending(any(EventLog.class));
        verify(analyticsListener, never()).onSendingSucceeded(any(EventLog.class));
        verify(analyticsListener, never()).onSendingFailed(any(EventLog.class), any(Exception.class));
    }

    /**
     * Activity with page name automatically resolving to "My" (no "Activity" suffix).
     */
    private static class MyActivity extends android.app.Activity {
    }

    /**
     * Activity with page name automatically resolving to "SomeScreen".
     */
    private static class SomeScreen extends android.app.Activity {
    }

    /**
     * Activity with page name automatically resolving to "Activity", because name == suffix.
     */
    private static class Activity extends android.app.Activity {
    }
}<|MERGE_RESOLUTION|>--- conflicted
+++ resolved
@@ -248,13 +248,8 @@
         Analytics analytics = Analytics.getInstance();
         Channel channel = mock(Channel.class);
         analytics.onStarting(mAppCenterHandler);
-<<<<<<< HEAD
-        analytics.onStarted(mock(Context.class), "", channel);
-        Analytics.trackEvent(null, (Map<String, String>) null);
-=======
         analytics.onStarted(mock(Context.class), "", null, channel);
         Analytics.trackEvent(null, null);
->>>>>>> 303d727f
         verify(channel, never()).enqueue(any(Log.class), anyString());
         reset(channel);
         Analytics.trackEvent("", (Map<String, String>) null);
