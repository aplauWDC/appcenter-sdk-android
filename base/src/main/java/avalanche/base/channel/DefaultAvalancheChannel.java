package avalanche.base.channel;

import android.os.Handler;
import android.os.Looper;
import android.support.annotation.IntRange;
import android.support.annotation.NonNull;
import android.text.TextUtils;

import java.util.ArrayList;
import java.util.List;
import java.util.UUID;

import avalanche.base.ingestion.AvalancheIngestion;
import avalanche.base.ingestion.ServiceCallback;
<<<<<<< HEAD
=======
import avalanche.base.ingestion.http.AvalancheIngestionHttp;
import avalanche.base.ingestion.http.AvalancheIngestionNetworkStateHandler;
import avalanche.base.ingestion.http.AvalancheIngestionRetryer;
import avalanche.base.ingestion.http.DefaultUrlConnectionFactory;
>>>>>>> 66351c96
import avalanche.base.ingestion.http.HttpUtils;
import avalanche.base.ingestion.models.Log;
import avalanche.base.ingestion.models.LogContainer;
import avalanche.base.ingestion.models.json.LogSerializer;
import avalanche.base.persistence.AvalanchePersistence;
import avalanche.base.utils.AvalancheLog;
<<<<<<< HEAD
=======
import avalanche.base.utils.IdHelper;
import avalanche.base.utils.NetworkStateHelper;
>>>>>>> 66351c96

public class DefaultAvalancheChannel implements AvalancheChannel {
    /**
     * Constant marking event of the error group.
     */
    public static final String ERROR_GROUP = "group_error";

    /**
     * Constant marking event of the analytics group.
     */
    public static final String ANALYTICS_GROUP = "group_analytics";

    /**
     * Synchronization lock.
     */
    private static final Object LOCK = new Object();

    /**
     * TAG used in logging.
     */
    private static final String TAG = "AvalancheChannel";

    /**
     * Number of metrics queue items which will trigger synchronization with the persistence layer.
     */
    private static final int ANALYTICS_COUNT = 5;

    /**
     * Number of error queue items which will trigger synchronization with the persistence layer.
     */
    private static final int ERROR_COUNT = 1;

    /**
     * Maximum time interval in milliseconds after which a synchronize will be triggered, regardless of queue size.
     */
    private static final int ANALYTICS_INTERVAL = 3 * 1000;

    /**
     * Maximum time interval in milliseconds after which a synchronize will be triggered, regardless of queue size.
     */
    private static final int ERROR_INTERVAL = 3 * 1000;

    /**
     * Maximum number of pending event batches per event group.
     */
    private static final int MAX_PENDING_COUNT = 3;
    /**
     * The installId that's required for forwarding to ingestion.
     */
    private final UUID mInstallId;
    /**
     * ArrayList of batchIds for error batches.
     */
    private final List<String> mErrorBatchIds = new ArrayList<>(0);
    /**
     * ArrayList of batchIds for analytics batches.
     */
    private final List<String> mAnalyticsBatchIds = new ArrayList<>(0);
    /**
     * Handler for triggering ingestion of events.
     */
    private final Handler mIngestionHandler;
    /**
     * The persistence object used to store events in the local storage.
     */
    private AvalanchePersistence mPersistence;
    /**
     * The ingestion object used to send batches to the server.
     */
    private AvalancheIngestion mIngestion;
    /**
     * The appKey that's required for forwarding to ingestion.
     */
    private UUID mAppKey = null;
    /**
     * Counter for error events.
     */
    private int mErrorCounter = 0;
    /**
     * Counter for analytics events.
     */
    private int mAnalyticsCounter = 0;
    /**
     * Property that indicates disabled channel.
     */
    private boolean mDisabled;
    /**
     * Runnable that triggers ingestion of analytics data and triggers itself in ANALYTICS_INTERVAL
     * amount of ms.
     */
    private final Runnable mAnalyticsRunnable = new Runnable() {
        @Override
        public void run() {
            triggerIngestion(ANALYTICS_GROUP);
            mIngestionHandler.postDelayed(this, ANALYTICS_INTERVAL);
        }
    };
    /**
     * Runnable that triggers ingestion of error data and triggers itself in ERROR_INTERVAL
     * amount of ms.
     */
    private final Runnable mErrorRunnable = new Runnable() {
        @Override
        public void run() {
            triggerIngestion(ERROR_GROUP);
            mIngestionHandler.postDelayed(this, ERROR_INTERVAL);
        }
    };

    /**
     * Creates and initializes a new instance.
     */
<<<<<<< HEAD
    public DefaultAvalancheChannel(@NonNull UUID appKey, @NonNull UUID installId, @NonNull AvalanchePersistence persistence, @NonNull AvalancheIngestion ingestion) {
        mAppKey = appKey;
        mInstallId = installId;
        mPersistence = persistence;
        mIngestion = ingestion;
=======
    public DefaultAvalancheChannel(@NonNull Context context, @NonNull UUID appKey, @NonNull LogSerializer logSerializer) {
        mAppKey = appKey;
        mInstallId = IdHelper.getInstallId();
        mPersistence = new DefaultAvalanchePersistence();
        AvalancheIngestionHttp api = new AvalancheIngestionHttp();
        api.setUrlConnectionFactory(new DefaultUrlConnectionFactory());
        api.setLogSerializer(logSerializer);
        api.setBaseUrl("http://avalanche-perf.westus.cloudapp.azure.com:8081"); //TODO make that a parameter
        AvalancheIngestionRetryer retryer = new AvalancheIngestionRetryer(api);
        mIngestion = new AvalancheIngestionNetworkStateHandler(retryer, NetworkStateHelper.getSharedInstance(context));
>>>>>>> 66351c96
        mIngestionHandler = new Handler(Looper.getMainLooper());
        mDisabled = false;
    }

    /**
     * Flag to check if the channel was disabled.
     * @return isDisabled.
     */
    boolean isDisabled() {
        return mDisabled;
    }

    /**
     * Set the disabled flag. If true, the channel will continue to persist data but not forward any item to ingestion.
     * The most common use-case would be to set it to true and enable sending again after the channel has disabled itself after receiving
     * a recoverable error (most likely related to a server issue).
     *
     * @param disabled flag to disable the Channel.
     */
    void setDisabled(boolean disabled) {
        mDisabled = disabled;
    }

    /**
     * Getter to get errpr count for tests.
     * @return the error counter
     */
    int getErrorCounter() {
        return mErrorCounter;
    }

    /**
     * Getter to get analytics count for tests.
     * @return the analytics counter
     */
    int getAnalyticsCounter() {
        return mAnalyticsCounter;
    }

    /**
     * Setter to be able to inject a new mock during testing.
     * @param ingestion
     */
    void setIngestion(AvalancheIngestion ingestion) {
        this.mIngestion = ingestion;
    }

    /**
     * This will reset the counters and timers for the event groups and trigger ingestion immediately.
     * Intended to be used after disabling and re-enabling the Channel.
     */
    public void triggerIngestion() {
        //TODO (bereimol) trigger max amount of sending operations immediatelly
        //Explanation: this triggers sending for 1 batch, and then will trigger the next batch after 3s.
        //If the requests take longer than 3s, it will start to use the max amount of sending operations at some point or not.
        //We need to trigger the maximum amount of sending immediatelly. Either by starting the max amount of sending immediatelly
        //or by retrieving the amount of files logs on disk and then increment the counter which will trigger more sending operations.
        synchronized (LOCK) {
                triggerIngestion(ANALYTICS_GROUP);
                triggerIngestion(ERROR_GROUP);
        }
    }

    /**
     * This will, if we're not using the limit for pending batches, trigger sending of a new request.
     * It will also reset the counters for sending out items for both the number of items enqueued and
     * the handlers. It will do this even if we don't have reached the limit
     * of pending batches or the time interval.
     *
     * @param groupName the group name
     */
    protected void triggerIngestion(@GroupNameDef @NonNull String groupName) {

        AvalancheLog.debug("triggerIngestion(" + groupName + ")");
        if (TextUtils.isEmpty(groupName)) {
            return;
        }
        if (mAppKey == null) {
            AvalancheLog.error("AppKey is null");
            return;
        }
        if (mInstallId == null) {
            AvalancheLog.error("InstallId is null");
            return;
        }

        synchronized (LOCK) {
            int limit;

            boolean isAnalytics = groupName.equals(ANALYTICS_GROUP); //TODO(bereimol) move to list in case we get other types
            if (isAnalytics) {
                //Restart runnable.
                mIngestionHandler.removeCallbacks(mAnalyticsRunnable);
                mIngestionHandler.postDelayed(mAnalyticsRunnable, ANALYTICS_INTERVAL);

                limit = ANALYTICS_COUNT;

                //Check if we have reached the maximum number of pending batches, log to LogCat and don't trigger another sending.
                if (mAnalyticsBatchIds.size() == MAX_PENDING_COUNT) {
                    AvalancheLog.info(TAG, "Already sending 3 batches of analytics data to the server.");
                    return;
                }

            } else {
                //Reset the counters and restart runnable.
                mIngestionHandler.removeCallbacks(mErrorRunnable);
                mIngestionHandler.postDelayed(mErrorRunnable, ERROR_INTERVAL);

                //Check if we have reached the maximum number of pending batches, log to LogCat and don't trigger another sending

                limit = ERROR_COUNT;

                if (mErrorBatchIds.size() == MAX_PENDING_COUNT) {
                    AvalancheLog.info(TAG, "Already sending 3 batches of error data to the server.");
                    return;
                }
            }

            //Get a batch from persistence
            ArrayList<Log> list = new ArrayList<>(0);

            String batchId = mPersistence.getLogs(groupName, limit, list);

            //Add batchIds to the list of batchIds and forward to ingestion for real
            if ((!TextUtils.isEmpty(batchId)) && (list.size() > 0)) {
                LogContainer logContainer = new LogContainer();
                logContainer.setLogs(list);

                if (isAnalytics) {
                    mAnalyticsBatchIds.add(batchId);
                } else {
                    mErrorBatchIds.add(batchId);
                }
                ingestLogs(groupName, batchId, logContainer);
            }

        }
    }

    /**
     * Forward LogContainer to Ingestion and implement callback to handle success or failure.
     *
     * @param groupName    the GroupName for each batch
     * @param batchId      the ID of the batch
     * @param logContainer a LogContainer object containing several logs
     */

    private void ingestLogs(@NonNull final String groupName, @NonNull final String batchId, @NonNull LogContainer logContainer) {
        final int size = logContainer.getLogs().size();
        mIngestion.sendAsync(mAppKey, mInstallId, logContainer, new ServiceCallback() {
                    @Override
                    public void success() {
                        handleSendingSuccess(groupName, batchId, size);
                    }

                    @Override
                    public void failure(Throwable t) {
                        handleSendingFailure(groupName, batchId, size, t);
                    }
                }
        );
    }

    //TODO: (bereimol) fetch persisted items and ingest immediatelly, maybe increase batchsize a little for offline usecase

    /**
     * The actual implementation to react to sending a batch to the server successfully.
     *
     * @param groupName The group name
     * @param batchId   The batch ID
     */
    private void handleSendingSuccess(@NonNull final String groupName, @NonNull final String batchId, int size) {
        synchronized (LOCK) {
            final boolean isAnalytics = groupName.equals(ANALYTICS_GROUP);

            mPersistence.deleteLog(groupName, batchId);
            boolean removeBatchIdSuccessful = isAnalytics ? mAnalyticsBatchIds.remove(batchId) : mErrorBatchIds.remove(batchId);
            if (!removeBatchIdSuccessful) {
                AvalancheLog.warn(TAG, "Error removing batchId after successfully sending data.");
            }

            decrement(groupName, size);
            scheduleIngestion(groupName);
        }
    }

    /**
     * The actual implementation to react to not being able to send a batch to the server.
     * Will disable the sender in case of a recoverable error.
     * Will delete batch of data in case of a non-recoverable error.
     *
     * @param groupName the group name
     * @param batchId   the batch ID
     * @param t         the error
     */
    private void handleSendingFailure(@NonNull final String groupName, @NonNull final String batchId, int size, @NonNull final Throwable t) {
        synchronized (LOCK) {
            final boolean isAnalytics = groupName.equals(ANALYTICS_GROUP);

            boolean removeBatchIdSuccessful;
            if (HttpUtils.isRecoverableError(t)) {
                removeBatchIdSuccessful = isAnalytics ? mAnalyticsBatchIds.remove(batchId) : mErrorBatchIds.remove(batchId);
                if (!removeBatchIdSuccessful) {
                    AvalancheLog.warn(TAG, "Error removing batchId after recoverable error");
                }
                mDisabled = true;
            } else {
                mPersistence.deleteLog(groupName, batchId);
                removeBatchIdSuccessful = isAnalytics ? mAnalyticsBatchIds.remove(batchId) : mErrorBatchIds.remove(batchId);
                if (!removeBatchIdSuccessful) {
                    AvalancheLog.warn(TAG, "Error removing batchId after non-recoverable error sending data");
                }

                decrement(groupName, size);
                scheduleIngestion(groupName);
            }
        }
    }

    /**
     * Actual implementation of enqueue logic. Will increase counters, triggers of batching logic.
     * @param log the Log to be enqueued
     * @param queueName the queue to use
     */
    @Override
    public void enqueue(@NonNull Log log, @NonNull @GroupNameDef String queueName) {
        try {
            mPersistence.putLog(queueName, log);

            //Increment counters and schedule ingestion
            synchronized (LOCK) {
                increment(queueName);
                scheduleIngestion(queueName);
                if (mDisabled) {
                    AvalancheLog.warn(TAG, "Channel is disabled, event was saved to disk.");
                }
            }
        } catch (AvalanchePersistence.PersistenceException e) {
            //TODO (bereimol) add error handling?
            AvalancheLog.warn(TAG, "Error persisting event with exception: " + e.toString());
        }
    }

    /**
     * This will increment the counter for the event group.
     * Intended to be used from inside a synchronized-block.
     *
     * @param groupName The group name
     */
    protected void increment(@GroupNameDef String groupName) {
        boolean isAnalytics = groupName.equals(ANALYTICS_GROUP);
        int counter = isAnalytics ? mAnalyticsCounter : mErrorCounter;

        counter = counter + 1;

        if (isAnalytics) {
            mAnalyticsCounter = counter;
        } else {
            mErrorCounter = counter;
        }
    }

    /**
     * Decrements counter for a group. Intended to be used from inside a synchronized-block.
     * Will set the counter to 0 if decrementBy is bigger then counter to avoid a negatice counter.
     * @param groupName the group name
     * @param dectementBy amount to decrement the counter
     */
    protected void decrement(@GroupNameDef String groupName, @IntRange(from = 0) int dectementBy) {
        boolean isAnalytics = groupName.equals(ANALYTICS_GROUP);
        int counter = isAnalytics ? mAnalyticsCounter : mErrorCounter;
        counter = counter - dectementBy;

        if (counter < 0) {
            counter = 0;

        }

        if (isAnalytics) {
            mAnalyticsCounter = counter;
        } else {
            mErrorCounter = counter;
        }
    }

    /**
     * This will check the counters for each event group and will either trigger ingestion immediatelly or schedule ingestion at the
     * interval specified for the group.
     * Intended to be used from inside a synchronized-block.
     *
     * @param groupName the group name
     */
    protected void scheduleIngestion(@GroupNameDef String groupName) {
       synchronized (LOCK) {
           boolean isAnalytics = groupName.equals(ANALYTICS_GROUP);

           int counter = isAnalytics ? mAnalyticsCounter : mErrorCounter;
           int maxCount = isAnalytics ? ANALYTICS_COUNT : ERROR_COUNT;

           if (counter == 0) {
               //Check if counter is 0, kick of timer task.
               if (isAnalytics) {
                mIngestionHandler.postDelayed(mAnalyticsRunnable, ANALYTICS_INTERVAL);
               } else {
                mIngestionHandler.postDelayed(mErrorRunnable, ERROR_INTERVAL);
               }
           } else if (counter % maxCount == 0) {
               //We have reached the max batch count or a multiple of it. Trigger ingestion.
               if (isAnalytics) {
                   triggerIngestion(ANALYTICS_GROUP);
               } else {
                   triggerIngestion(ERROR_GROUP);
               }
           }
       }
    }
}<|MERGE_RESOLUTION|>--- conflicted
+++ resolved
@@ -1,5 +1,6 @@
 package avalanche.base.channel;
 
+import android.content.Context;
 import android.os.Handler;
 import android.os.Looper;
 import android.support.annotation.IntRange;
@@ -12,24 +13,18 @@
 
 import avalanche.base.ingestion.AvalancheIngestion;
 import avalanche.base.ingestion.ServiceCallback;
-<<<<<<< HEAD
-=======
 import avalanche.base.ingestion.http.AvalancheIngestionHttp;
 import avalanche.base.ingestion.http.AvalancheIngestionNetworkStateHandler;
 import avalanche.base.ingestion.http.AvalancheIngestionRetryer;
 import avalanche.base.ingestion.http.DefaultUrlConnectionFactory;
->>>>>>> 66351c96
 import avalanche.base.ingestion.http.HttpUtils;
 import avalanche.base.ingestion.models.Log;
 import avalanche.base.ingestion.models.LogContainer;
 import avalanche.base.ingestion.models.json.LogSerializer;
 import avalanche.base.persistence.AvalanchePersistence;
+import avalanche.base.persistence.DefaultAvalanchePersistence;
 import avalanche.base.utils.AvalancheLog;
-<<<<<<< HEAD
-=======
-import avalanche.base.utils.IdHelper;
 import avalanche.base.utils.NetworkStateHelper;
->>>>>>> 66351c96
 
 public class DefaultAvalancheChannel implements AvalancheChannel {
     /**
@@ -116,6 +111,17 @@
      * Property that indicates disabled channel.
      */
     private boolean mDisabled;
+    /**
+     * Runnable that triggers ingestion of error data and triggers itself in ERROR_INTERVAL
+     * amount of ms.
+     */
+    private final Runnable mErrorRunnable = new Runnable() {
+        @Override
+        public void run() {
+            triggerIngestion(ERROR_GROUP);
+            mIngestionHandler.postDelayed(this, ERROR_INTERVAL);
+        }
+    };
     /**
      * Runnable that triggers ingestion of analytics data and triggers itself in ANALYTICS_INTERVAL
      * amount of ms.
@@ -128,30 +134,11 @@
         }
     };
     /**
-     * Runnable that triggers ingestion of error data and triggers itself in ERROR_INTERVAL
-     * amount of ms.
-     */
-    private final Runnable mErrorRunnable = new Runnable() {
-        @Override
-        public void run() {
-            triggerIngestion(ERROR_GROUP);
-            mIngestionHandler.postDelayed(this, ERROR_INTERVAL);
-        }
-    };
-
-    /**
      * Creates and initializes a new instance.
      */
-<<<<<<< HEAD
-    public DefaultAvalancheChannel(@NonNull UUID appKey, @NonNull UUID installId, @NonNull AvalanchePersistence persistence, @NonNull AvalancheIngestion ingestion) {
+    public DefaultAvalancheChannel(@NonNull Context context, @NonNull UUID appKey, @NonNull UUID installId, @NonNull LogSerializer logSerializer) {
         mAppKey = appKey;
         mInstallId = installId;
-        mPersistence = persistence;
-        mIngestion = ingestion;
-=======
-    public DefaultAvalancheChannel(@NonNull Context context, @NonNull UUID appKey, @NonNull LogSerializer logSerializer) {
-        mAppKey = appKey;
-        mInstallId = IdHelper.getInstallId();
         mPersistence = new DefaultAvalanchePersistence();
         AvalancheIngestionHttp api = new AvalancheIngestionHttp();
         api.setUrlConnectionFactory(new DefaultUrlConnectionFactory());
@@ -159,13 +146,17 @@
         api.setBaseUrl("http://avalanche-perf.westus.cloudapp.azure.com:8081"); //TODO make that a parameter
         AvalancheIngestionRetryer retryer = new AvalancheIngestionRetryer(api);
         mIngestion = new AvalancheIngestionNetworkStateHandler(retryer, NetworkStateHelper.getSharedInstance(context));
->>>>>>> 66351c96
         mIngestionHandler = new Handler(Looper.getMainLooper());
         mDisabled = false;
     }
 
+    public void setPersistence(AvalanchePersistence mPersistence) {
+        this.mPersistence = mPersistence;
+    }
+
     /**
      * Flag to check if the channel was disabled.
+     *
      * @return isDisabled.
      */
     boolean isDisabled() {
@@ -185,6 +176,7 @@
 
     /**
      * Getter to get errpr count for tests.
+     *
      * @return the error counter
      */
     int getErrorCounter() {
@@ -193,6 +185,7 @@
 
     /**
      * Getter to get analytics count for tests.
+     *
      * @return the analytics counter
      */
     int getAnalyticsCounter() {
@@ -201,6 +194,7 @@
 
     /**
      * Setter to be able to inject a new mock during testing.
+     *
      * @param ingestion
      */
     void setIngestion(AvalancheIngestion ingestion) {
@@ -218,8 +212,8 @@
         //We need to trigger the maximum amount of sending immediatelly. Either by starting the max amount of sending immediatelly
         //or by retrieving the amount of files logs on disk and then increment the counter which will trigger more sending operations.
         synchronized (LOCK) {
-                triggerIngestion(ANALYTICS_GROUP);
-                triggerIngestion(ERROR_GROUP);
+            triggerIngestion(ANALYTICS_GROUP);
+            triggerIngestion(ERROR_GROUP);
         }
     }
 
@@ -381,7 +375,8 @@
 
     /**
      * Actual implementation of enqueue logic. Will increase counters, triggers of batching logic.
-     * @param log the Log to be enqueued
+     *
+     * @param log       the Log to be enqueued
      * @param queueName the queue to use
      */
     @Override
@@ -425,7 +420,8 @@
     /**
      * Decrements counter for a group. Intended to be used from inside a synchronized-block.
      * Will set the counter to 0 if decrementBy is bigger then counter to avoid a negatice counter.
-     * @param groupName the group name
+     *
+     * @param groupName   the group name
      * @param dectementBy amount to decrement the counter
      */
     protected void decrement(@GroupNameDef String groupName, @IntRange(from = 0) int dectementBy) {
@@ -453,27 +449,27 @@
      * @param groupName the group name
      */
     protected void scheduleIngestion(@GroupNameDef String groupName) {
-       synchronized (LOCK) {
-           boolean isAnalytics = groupName.equals(ANALYTICS_GROUP);
-
-           int counter = isAnalytics ? mAnalyticsCounter : mErrorCounter;
-           int maxCount = isAnalytics ? ANALYTICS_COUNT : ERROR_COUNT;
-
-           if (counter == 0) {
-               //Check if counter is 0, kick of timer task.
-               if (isAnalytics) {
-                mIngestionHandler.postDelayed(mAnalyticsRunnable, ANALYTICS_INTERVAL);
-               } else {
-                mIngestionHandler.postDelayed(mErrorRunnable, ERROR_INTERVAL);
-               }
-           } else if (counter % maxCount == 0) {
-               //We have reached the max batch count or a multiple of it. Trigger ingestion.
-               if (isAnalytics) {
-                   triggerIngestion(ANALYTICS_GROUP);
-               } else {
-                   triggerIngestion(ERROR_GROUP);
-               }
-           }
-       }
+        synchronized (LOCK) {
+            boolean isAnalytics = groupName.equals(ANALYTICS_GROUP);
+
+            int counter = isAnalytics ? mAnalyticsCounter : mErrorCounter;
+            int maxCount = isAnalytics ? ANALYTICS_COUNT : ERROR_COUNT;
+
+            if (counter == 0) {
+                //Check if counter is 0, kick of timer task.
+                if (isAnalytics) {
+                    mIngestionHandler.postDelayed(mAnalyticsRunnable, ANALYTICS_INTERVAL);
+                } else {
+                    mIngestionHandler.postDelayed(mErrorRunnable, ERROR_INTERVAL);
+                }
+            } else if (counter % maxCount == 0) {
+                //We have reached the max batch count or a multiple of it. Trigger ingestion.
+                if (isAnalytics) {
+                    triggerIngestion(ANALYTICS_GROUP);
+                } else {
+                    triggerIngestion(ERROR_GROUP);
+                }
+            }
+        }
     }
 }