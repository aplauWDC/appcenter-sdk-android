/*
 * Copyright (c) Microsoft Corporation. All rights reserved.
 * Licensed under the MIT License.
 */

package com.microsoft.appcenter.sasquatch.activities;

import android.content.DialogInterface;
import android.content.Intent;
import android.os.Bundle;
import android.support.annotation.NonNull;
import android.support.annotation.Nullable;
import android.support.v7.app.AlertDialog;
import android.support.v7.app.AppCompatActivity;
import android.support.v7.widget.LinearLayoutManager;
import android.support.v7.widget.RecyclerView;
import android.view.Menu;
import android.view.MenuItem;
import android.view.View;
import android.widget.AdapterView;
import android.widget.ArrayAdapter;
import android.widget.ProgressBar;
import android.widget.Spinner;
import android.widget.TextView;
import android.widget.Toast;

import com.microsoft.appcenter.sasquatch.R;
import com.microsoft.appcenter.sasquatch.activities.storage.AppDocumentListAdapter;
import com.microsoft.appcenter.sasquatch.activities.storage.CustomItemAdapter;
import com.microsoft.appcenter.sasquatch.activities.storage.TestDocument;
import com.microsoft.appcenter.storage.Constants;
import com.microsoft.appcenter.storage.Storage;
import com.microsoft.appcenter.storage.models.Document;
import com.microsoft.appcenter.storage.models.Page;
import com.microsoft.appcenter.storage.models.PaginatedDocuments;
import com.microsoft.appcenter.utils.async.AppCenterConsumer;

import java.util.ArrayList;
import java.util.List;
import java.util.Map;

import static com.microsoft.appcenter.sasquatch.SasquatchConstants.ACCOUNT_ID;
import static com.microsoft.appcenter.sasquatch.SasquatchConstants.DOCUMENT_ID;
import static com.microsoft.appcenter.sasquatch.SasquatchConstants.DOCUMENT_PARTITION;

public class StorageActivity extends AppCompatActivity {

    private RecyclerView mListView;

    private Boolean mIsLoading = false;

    private MenuItem mAddNewDocument;

    private CustomItemAdapter mAdapterUser;

    private AppDocumentListAdapter mAppDocumentListAdapter;

    private ProgressBar mProgressBar;

    private Spinner mStorageTypeSpinner;

    private StorageType mStorageType = StorageType.READONLY;

    private PaginatedDocuments<TestDocument> mCurrentAppDocuments;

    private PaginatedDocuments<Map> mCurrentUserDocuments;

    private TextView mMessageText;
<<<<<<< HEAD

    private boolean mUserDocumentsLoading;

    private boolean mAppDocumentsLoading;
=======
>>>>>>> 9f20ce63

    private AppCenterConsumer<PaginatedDocuments<TestDocument>> mUploadApp = new AppCenterConsumer<PaginatedDocuments<TestDocument>>() {

        @Override
<<<<<<< HEAD
        public void accept(PaginatedDocuments<TestDocument> documents) {            
            mAppDocumentsLoading = false;
            if (!mUserDocumentsLoading) {
               hideProgress();
            }
            currentAppDocuments = documents;
=======
        public void accept(PaginatedDocuments<TestDocument> documents) {
            mCurrentAppDocuments = documents;
>>>>>>> 9f20ce63
            updateAppDocument(documents.getCurrentPage().getItems());
        }
    };

    private AppCenterConsumer<PaginatedDocuments<Map>> mUploadUser = new AppCenterConsumer<PaginatedDocuments<Map>>() {

        @Override
<<<<<<< HEAD
        public void accept(PaginatedDocuments<Map> documents) {            
            mUserDocumentsLoading = false;
            if (!mAppDocumentsLoading) {
                hideProgress();
            }
            currentUserDocuments = documents;
=======
        public void accept(PaginatedDocuments<Map> documents) {
            mCurrentUserDocuments = documents;
>>>>>>> 9f20ce63
            updateUserDocuments(documents.getCurrentPage().getItems());
        }
    };

<<<<<<< HEAD
    private void hideProgress() {
        mProgressBar.setVisibility(View.GONE);
        mStorageTypeSpinner.setEnabled(true);
    }

    private void showProgress() {
        mProgressBar.setVisibility(View.VISIBLE);
        mStorageTypeSpinner.setEnabled(false);
    }

    private RecyclerView.OnScrollListener scrollAppListener = new RecyclerView.OnScrollListener() {
=======
    private RecyclerView.OnScrollListener mScrollAppListener = new RecyclerView.OnScrollListener() {
>>>>>>> 9f20ce63

        @Override
        public void onScrollStateChanged(@NonNull RecyclerView recyclerView, int newState) {
            super.onScrollStateChanged(recyclerView, newState);
        }

        @Override
        public void onScrolled(@NonNull RecyclerView recyclerView, int dx, int dy) {
            super.onScrolled(recyclerView, dx, dy);
            if (mCurrentAppDocuments != null && mCurrentAppDocuments.hasNextPage() && !mIsLoading) {
                mIsLoading = true;
                mCurrentAppDocuments.getNextPage().thenAccept(new AppCenterConsumer<Page<TestDocument>>() {

                    @Override
                    public void accept(Page<TestDocument> testDocumentPage) {
                        mIsLoading = false;
                        updateAppDocument(testDocumentPage.getItems());
                    }
                });
            }
        }
    };

    private RecyclerView.OnScrollListener mScrollUserListener = new RecyclerView.OnScrollListener() {

        @Override
        public void onScrollStateChanged(@NonNull RecyclerView recyclerView, int newState) {
            super.onScrollStateChanged(recyclerView, newState);
        }

        @Override
        public void onScrolled(@NonNull RecyclerView recyclerView, int dx, int dy) {
            super.onScrolled(recyclerView, dx, dy);
            if (mCurrentUserDocuments != null && mCurrentUserDocuments.hasNextPage() && !mIsLoading) {
                mIsLoading = true;
                mCurrentUserDocuments.getNextPage().thenAccept(new AppCenterConsumer<Page<Map>>() {

                    @Override
                    public void accept(Page<Map> mapPage) {
                        updateUserDocuments(mapPage.getItems());
                    }
                });
            }
        }
    };

    private void updateUserDocuments(List<Document<Map>> documents) {
        if (documents == null)
            return;
        mAdapterUser.setList(new ArrayList<>(documents));
        mAdapterUser.notifyDataSetChanged();
    }

    private void updateAppDocument(List<Document<TestDocument>> list) {
        mAppDocumentListAdapter.upload(list);
        mAppDocumentListAdapter.notifyDataSetChanged();
    }

    @Override
    protected void onCreate(@Nullable Bundle savedInstanceState) {
        super.onCreate(savedInstanceState);
        setContentView(R.layout.activity_storage);
        mListView = findViewById(R.id.list);
        mListView.setLayoutManager(new LinearLayoutManager(this));
<<<<<<< HEAD
        mProgressBar = findViewById(R.id.load_progress);
        mStorageTypeSpinner = findViewById(R.id.storage_type);
=======
>>>>>>> 9f20ce63
        mMessageText = findViewById(R.id.storage_message);

        /* List the app read-only documents. */
        mAppDocumentListAdapter = new AppDocumentListAdapter(this, new ArrayList<Document<TestDocument>>());
        mAppDocumentListAdapter.setOnItemClickListener(new AppDocumentListAdapter.OnItemClickListener() {

            @Override
            public void onItemClick(int position) {
                Intent intent = new Intent(StorageActivity.this, DocumentDetailActivity.class);
                intent.putExtra(DOCUMENT_PARTITION, Constants.READONLY);
                intent.putExtra(DOCUMENT_ID, mAppDocumentListAdapter.getDocumentByPosition(position));
                startActivity(intent);
            }
        });
<<<<<<< HEAD
        showProgress();
        mAppDocumentsLoading = true;
        Storage.list(Constants.READONLY, TestDocument.class).thenAccept(uploadApp);
=======
        Storage.list(Constants.READONLY, TestDocument.class).thenAccept(mUploadApp);
>>>>>>> 9f20ce63

        /* List the user documents. */
        mAdapterUser = new CustomItemAdapter(new ArrayList<Document<Map>>(), this);
        mAdapterUser.setOnItemClickListener(new CustomItemAdapter.OnItemClickListener() {

            @Override
            public void onItemClick(int position) {
                Intent intent = new Intent(StorageActivity.this, DocumentDetailActivity.class);
                intent.putExtra(DOCUMENT_PARTITION, Constants.USER);
                intent.putExtra(DOCUMENT_ID, mAdapterUser.getDocumentByPosition(position));
                startActivity(intent);
            }

            @Override
            public void onRemoveClick(final int position) {
                Storage.delete(Constants.USER, mAdapterUser.getItem(position)).thenAccept(new AppCenterConsumer<Document<Void>>() {

                    @Override
                    public void accept(Document<Void> voidDocument) {
                        if (voidDocument.failed()) {
                            Toast.makeText(StorageActivity.this, getResources().getString(R.string.storage_file_remove_error), Toast.LENGTH_SHORT).show();
                        } else {
                            mAdapterUser.removeItem(position);
                            mAdapterUser.notifyDataSetChanged();
                            Toast.makeText(StorageActivity.this, getResources().getString(R.string.storage_file_remove_success), Toast.LENGTH_SHORT).show();
                        }
                    }
                });
            }
        });
        loadUserDocuments();

        /* Selector for App VS User documents. */
        ArrayAdapter<String> typeAdapter = new ArrayAdapter<>(this, android.R.layout.simple_spinner_dropdown_item, getResources().getStringArray(R.array.storage_type_names));
        mStorageTypeSpinner.setAdapter(typeAdapter);
        mStorageTypeSpinner.setOnItemSelectedListener(new AdapterView.OnItemSelectedListener() {

            @Override
            public void onItemSelected(AdapterView<?> parent, View view, int position, long id) {
                updateStorageType(position);
            }

            @Override
            public void onNothingSelected(AdapterView<?> parent) {
            }
        });
    }

    private void loadUserDocuments() {
        showProgress();
        mUserDocumentsLoading = true;

        /* List the user documents. */
        String accountId = MainActivity.sSharedPreferences.getString(ACCOUNT_ID, null);
        if (accountId != null) {
            Storage.list(Constants.USER, Map.class).thenAccept(mUploadUser);
        }
    }

    @Override
    public boolean onOptionsItemSelected(MenuItem item) {
        mIsLoading = false;
        switch (item.getItemId()) {
            case R.id.action_add:
                switch (mStorageType) {
                    case USER:
                        String accountId = MainActivity.sSharedPreferences.getString(ACCOUNT_ID, null);
                        if (accountId != null) {
                            Intent intent = new Intent(StorageActivity.this, NewUserDocumentActivity.class);
                            startActivity(intent);
                        }
                        break;

                    case READONLY:
                        final AlertDialog.Builder builder = new AlertDialog.Builder(StorageActivity.this);
                        builder.setIcon(R.drawable.ic_appcenter_logo);
                        builder.setTitle(getApplicationContext().getResources().getString(R.string.storage_type_reminder));
                        builder.setPositiveButton(getApplicationContext().getResources().getString(R.string.alert_ok), new DialogInterface.OnClickListener() {

                            @Override
                            public void onClick(DialogInterface dialog, int which) {
                                builder.setCancelable(true);
                            }
                        });
                        builder.show();
                        break;
                }
                break;
        }
        return true;
    }

    @Override
    public boolean onCreateOptionsMenu(Menu menu) {
        getMenuInflater().inflate(R.menu.add, menu);
        mAddNewDocument = menu.findItem(R.id.action_add);
        return true;
    }

    private void updateStorageType(int position) {
        mMessageText.setText("");
        mStorageType = StorageType.values()[position];
        switch (mStorageType) {
            case READONLY:
                mAddNewDocument.setVisible(false);
                mListView.setAdapter(mAppDocumentListAdapter);
                mListView.addOnScrollListener(mScrollAppListener);
                break;
            case USER:
                mAddNewDocument.setVisible(true);
                mListView.removeOnScrollListener(mScrollUserListener);
                String accountId = MainActivity.sSharedPreferences.getString(ACCOUNT_ID, null);
                if (accountId != null) {
                    mListView.setAdapter(mAdapterUser);
                } else {
                    mMessageText.setText(getApplicationContext().getResources().getString(R.string.sign_in_reminder));
                    mListView.setAdapter(null);
                }
                break;
        }
    }

    @Override
    protected void onResume() {
        super.onResume();
        loadUserDocuments();
    }

    private enum StorageType {
        READONLY,
        USER
    }
}<|MERGE_RESOLUTION|>--- conflicted
+++ resolved
@@ -66,28 +66,20 @@
     private PaginatedDocuments<Map> mCurrentUserDocuments;
 
     private TextView mMessageText;
-<<<<<<< HEAD
 
     private boolean mUserDocumentsLoading;
 
     private boolean mAppDocumentsLoading;
-=======
->>>>>>> 9f20ce63
 
     private AppCenterConsumer<PaginatedDocuments<TestDocument>> mUploadApp = new AppCenterConsumer<PaginatedDocuments<TestDocument>>() {
 
         @Override
-<<<<<<< HEAD
         public void accept(PaginatedDocuments<TestDocument> documents) {            
             mAppDocumentsLoading = false;
             if (!mUserDocumentsLoading) {
                hideProgress();
             }
-            currentAppDocuments = documents;
-=======
-        public void accept(PaginatedDocuments<TestDocument> documents) {
             mCurrentAppDocuments = documents;
->>>>>>> 9f20ce63
             updateAppDocument(documents.getCurrentPage().getItems());
         }
     };
@@ -95,22 +87,16 @@
     private AppCenterConsumer<PaginatedDocuments<Map>> mUploadUser = new AppCenterConsumer<PaginatedDocuments<Map>>() {
 
         @Override
-<<<<<<< HEAD
         public void accept(PaginatedDocuments<Map> documents) {            
             mUserDocumentsLoading = false;
             if (!mAppDocumentsLoading) {
                 hideProgress();
             }
-            currentUserDocuments = documents;
-=======
-        public void accept(PaginatedDocuments<Map> documents) {
             mCurrentUserDocuments = documents;
->>>>>>> 9f20ce63
             updateUserDocuments(documents.getCurrentPage().getItems());
         }
     };
 
-<<<<<<< HEAD
     private void hideProgress() {
         mProgressBar.setVisibility(View.GONE);
         mStorageTypeSpinner.setEnabled(true);
@@ -121,10 +107,7 @@
         mStorageTypeSpinner.setEnabled(false);
     }
 
-    private RecyclerView.OnScrollListener scrollAppListener = new RecyclerView.OnScrollListener() {
-=======
     private RecyclerView.OnScrollListener mScrollAppListener = new RecyclerView.OnScrollListener() {
->>>>>>> 9f20ce63
 
         @Override
         public void onScrollStateChanged(@NonNull RecyclerView recyclerView, int newState) {
@@ -189,11 +172,8 @@
         setContentView(R.layout.activity_storage);
         mListView = findViewById(R.id.list);
         mListView.setLayoutManager(new LinearLayoutManager(this));
-<<<<<<< HEAD
         mProgressBar = findViewById(R.id.load_progress);
         mStorageTypeSpinner = findViewById(R.id.storage_type);
-=======
->>>>>>> 9f20ce63
         mMessageText = findViewById(R.id.storage_message);
 
         /* List the app read-only documents. */
@@ -208,13 +188,9 @@
                 startActivity(intent);
             }
         });
-<<<<<<< HEAD
         showProgress();
         mAppDocumentsLoading = true;
-        Storage.list(Constants.READONLY, TestDocument.class).thenAccept(uploadApp);
-=======
         Storage.list(Constants.READONLY, TestDocument.class).thenAccept(mUploadApp);
->>>>>>> 9f20ce63
 
         /* List the user documents. */
         mAdapterUser = new CustomItemAdapter(new ArrayList<Document<Map>>(), this);
