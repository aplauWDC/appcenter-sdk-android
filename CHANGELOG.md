# App Center SDK for Android Change Log

## Version 2.2.0 (Under development)

### App Center

* **[Fix]** Remove unsecure UUID fallback when UUID generation theorically fails, in reality it never fails.
* **[Fix]** Check for running in App Center Test will now work when using AndroidX instead of the support library.
* **[Feature]** Add `AppCenter.isRunningInAppCenterTestCloud` to provide method to check if the application is running in Test Cloud.

### App Center Data

* **[Feature]** Add support for offline list of documents.
* **[Feature]** Change the default time-to-live (TTL) from 1 day to infinite (never expire).
<<<<<<< HEAD
* **[Fix]** Fix `isExpired` method in `LocalDocument` for incorrect handling `INFINITE` ttl situation. 
=======
* **[Feature]** Add `ReadOptions` parameter to the `list` API.
>>>>>>> 96499112

## Version 2.1.0

### App Center

* **[Fix]** Handle incorrect usage of `AppCenter.setLogUrl` API to provide readable error message.
* **[Fix]** Fix decrypting values that have been stored for more than a year (such as the in-app update token).

### App Center Analytics

* **[Feature]** Support setting latency of sending events via `Analytics.setTransmissionInterval`.

### App Center Auth

* **[Feature]** Expose the ID Token and Access Token (as raw JWT format) in the `UserInformation` object returned from the sign-in method.
* **[Fix]** Fix missing proguard rules so that the app does not have to specify them.
* **[Fix]** Fix crash on silently refreshing token if initialization of MSAL fails.
* **[Fix]** Fix sign-in before start auth service never ends and blocks every next try.
* **[Breaking change]** The `UserInformation` class has been moved from the `appcenter` module to the `appcenter-auth` module and must now be imported as `import com.microsoft.appcenter.auth.UserInformation`.

### App Center Data

* **[Fix]** Fix an issue where invalid characters in the document ID are accepted at creation time but causing errors while trying to read or delete the document. The characters are `#`, `\`, `/`, `?`, and all whitespaces.

### App Center Crashes

* **[Fix]** Fix a crash that could sometimes occur while processing native crash reports.

### App Center Distribute

* **[Feature]** Add `Distribute.setEnabledForDebuggableBuild(boolean)` method to allow in-app updates in debuggable builds.
* **[Fix]** Fix duplicate in-app update dialog when restarting (or switching) activity quickly after clicking download. Also fixes a crash when choosing "Ask me in a day" in the duplicate dialog.
* **[Fix]** Fix a crash that could occur when downloading the update with a customized dialog and then calling `Distribute.notifyUserConfirmation(UpdateAction.POSTPONE)` right after calling `Distribute.notifyUserConfirmation(UpdateAction.UPDATE)`.
* **[Fix]** Fix a crash that could occur while trying to open the browser on some devices.

### App Center Push

* **[Fix]** Update Firebase dependency and AppCenter push logic to avoid a runtime issue with the latest Firebase messaging version 18.0.0.

## Version 2.0.0

Version 2 of the App Center SDK includes two new modules: Auth and Data.

### AppCenterAuth

 App Center Auth is a cloud-based identity management service that enables developers to authenticate application users and manage user identities. The service integrates with other parts of App Center, enabling developers to leverage the user identity to view user data in other services and even send push notifications to users instead of individual devices.

### AppCenterData

The App Center Data service provides functionality enabling developers to persist app data in the cloud in both online and offline scenarios. This enables you to store and manage both user-specific data as well as data shared between users and across platforms.

### AppCenterCrashes

* **[Feature]** After calling `Auth.signIn`, the next crashes are associated with an `accountId` corresponding to the signed in user. This is a different field than the `userId` set by `AppCenter.setUserId`. Calling `Auth.signOut` stops the `accountId` association for the next crashes.

### AppCenterDistribute

* **[Fix]** Fix in-app updates not working on new Samsung devices.

### AppCenterPush

* **[Feature]** After calling `Auth.signIn`, the push installation is associated to the signed in user with an `accountId` and can be pushed by using the `accountId` audience. This is a different field than the `userId` set by `AppCenter.setUserId`. The push installation is also updated on calling `Auth.signOut` to stop the association.
* **[Fix]** Fix updating push installation when setting or unsetting the user identifier by calling `AppCenter.setUserId`.

## Version 1.11.4

### AppCenter

* **[Fix]** Fix network connection state tracking issue, which prevented sending data in some restricted networks.
* **[Fix]** Fix possible deadlock on changing network connection state.

### AppCenterDistribute

* **[Fix]** Fix in-app updates not working on devices using Xiaomi MIUI from versions 10 and above.

___

## Version 1.11.3

### AppCenter

* **[Fix]** The SDK normally disables storing and sending logs when SQLite is failing instead of crashing the application. New SQLite APIs were introduced in version 1.9.0 and the new API exceptions were not caught, this is now fixed.

### AppCenterDistribute

* **[Fix]** Fix exception if we receive deep link intent with setup failure before `onStart`.
* **[Fix]** Fix checking updates for applications installed on corporate-owned single-use devices.

___

## Version 1.11.2

### AppCenter

* **[Fix]** Fix TLS 1.2 configuration for some specific devices running API level <21. The bug did not affect all devices running older API levels, only some models/brands, and prevented any data from being sent.

### AppCenterAnalytics

* **[Fix]** Extend the current session instead of starting a new session when sending events from the background. Sessions are also no longer started in background by sending an event or a log from another service such as push, as a consequence the push registration information will be missing from crash events information.

### AppCenterDistribute

* **[Fix]** Fix issue with forcing Chrome to open links when other browsers are the default.

___

## Version 1.11.0

### AppCenter

* **[Feature]** Allow users to set userId that applies to crashes, error and push logs. This feature adds an API, but is not yet supported on the App Center backend.
* **[Fix]** Do not delete old logs when trying to add a log larger than the maximum storage capacity.
* **[Fix]** Fix error detection of `setMaxStorageSize` API if database uses custom page size.
* **[Fix]** Fix minimum storage size verification to match minimum possible value.
* **[Fix]** Fix disabling logging of network state changes according to `AppCenter.getLogLevel`.
* **[Fix]** Fix logs duplication on unstable network.

### AppCenterCrashes

* **[Fix]** Fix a bug where crash data file could leak when the database is full.

### AppCenterPush

* **[Fix]** Fix push foreground listener after re-enabling push service.

___

## Version 1.10.0

### AppCenterAnalytics

* **[Feature]** Add API to specify event persistence priority.

### AppCenterCrashes

* **[Fix]** Preventing stack overflow crash while reading a huge throwable file.

___

## Version 1.9.0

### AppCenter

* **[Feature]** Add a `setMaxStorageSize` API which allows setting a maximum size limit on the local SQLite storage. Previously, up to 300 logs were stored of any size. The default value is 10MB.
* **[Security]** To enforce TLS 1.2 on all HTTPS connections the SDK makes, we are dropping support for API level 15 (which supports only TLS 1.0), the minimum SDK version thus becomes 16. Previous versions of the SDK were already using TLS 1.2 on API level 16+.
* **[Bug fix]** Fix validating and discarding `NaN` and infinite double values when calling `setCustomProperties`.

### AppCenterAnalytics

* **[Feature]** Add `pause`/`resume` APIs which pause/resume sending Analytics logs to App Center.
* **[Feature]** Add support for typed properties. Note that these APIs still convert properties back to strings on the App Center backend. More work is needed to store and display typed properties in the App Center portal. Using the new APIs now will enable future scenarios, but for now the behavior will be the same as it is for current event properties.
* **[Feature]** Preparation work for a future change in transmission protocol and endpoint for Analytics data. There is no impact on your current workflow when using App Center.

___

## Version 1.8.0

### AppCenterCrashes

* **[Fix]** Fix a bug where some initialize operations were executed twice.
* **[Fix]** Fix a bug where device information could be null when reading the error report client side.

### AppCenterDistribute

* **[Fix]** Fix a crash that could happen when starting the application.

### AppCenterAnalytics

* **[Feature]** Preparation work for a future change in transmission protocol and endpoint for Analytics data. There is no impact on your current workflow when using App Center.

___

## Version 1.7.0

### AppCenterAnalytics

- **[Feature]** Preparation work for a future change in transmission protocol and endpoint for Analytics data. There is no impact on your current workflow when using App Center.

### AppCenterPush

The Firebase messaging SDK is now a dependency of the App Center Push SDK to be able to support Android P and also prevent features to break after April 2019 based on [this announcement](https://firebase.googleblog.com/2018/04/time-to-upgrade-from-gcm-to-fcm.html).

You need to follow [some migration steps](https://docs.microsoft.com/en-us/appcenter/sdk/push/migration/android) after updating the SDK to actually use Firebase instead of the manual registration mechanism that we are providing. The non Firebase mechanism still works after updating the SDK but you will see a deprecation message, but this will not work on Android P devices until you migrate.

After updating the app to use Firebase, you will also no longer see duplicate notifications when uninstalling and reinstalling the app on the same device and user.

___

## Version 1.6.1

### AppCenter

- **[Feature]** Preparation work for a future change in transmission protocol and endpoint for Analytics data. There is no impact on your current workflow when using App Center.
- **[Improvement]** Enable TLS 1.2 on API levels where it's supported but not enabled by default (API level 16-19, this became a default starting API level 20). Please note we still support Android API level 15 and it uses TLS 1.0.
- **[Improvement]** Gzip is used over HTTPS when request size is larger than 1.4KB.
- **[Fix]** Fix a crash when disabling a module at the same time logs are sent.
- **[Fix]** Fix pretty print JSON in Android P when verbose logging is enabled.

### AppCenterCrashes

- **[Feature]** Enable reporting C/C++ crashes when [Google Breakpad](https://github.com/google/breakpad) is used in the application (Google Breakpad is not distributed by App Center). Please note that there is still work to be done to stabilize this feature in App Center. Stay tuned with our [Changelog](https://docs.microsoft.com/en-us/appcenter/general/changelog) to get updates on NDK crashes support.

___

## Version 1.5.1

### AppCenter

* **[Fix]** Fix a crash when network state changes at same time as SDK initializing.
* **[Fix]** Fix crashes when trying to detect we run on instrumented test environment.
* **[Fix]** Fix a deadlock when setting wrapper SDK information or setting log url while other channel operations performed such as when Crashes is starting.

### AppCenterCrashes

* **[Fix]** Fix reporting crash when process name cannot be determined.

### AppCenterPush

* **[Fix]** Fix notification text being truncated when large and now supports multi-line.

___

## Version 1.5.0

### AppCenterAnalytics

* **[Improvement]** Analytics now allows a maximum of 20 properties by event, each property key and value length can be up to 125 characters long.

### AppCenterPush

* **[Feature]** Configure default notification icon and color using meta-data.
* **[Fix]** Fixes the google.ttl field being considered custom data.
* **[Fix]** Fixes push notification not displayed if Google Play Services too old on the device.
* **[Fix]** Don't crash the application when invalid notification color is pushed.

___

## Version 1.4.0

### AppCenterDistribute

* **[Feature]** Add Session statistics for distribution group.

___

## Version 1.3.0

### AppCenterDistribute

* **[Feature]** Use tester app to enable in-app updates if it's installed.
* **[Feature]** Add reporting of downloads for in-app update.
* **[Improvement]** Add distribution group to all logs that are sent.

___

## Version 1.2.0

### AppCenter

* **[Fix]** Fix events association with crashes.
* **[Fix]** Fix network state detection.
* **[Fix]** Don't retry sending logs on HTTP error 429.
* **[Fix]** Some logs were not sent or discarded correctly on AppCenter enabled/disabled state changes.

### AppCenterCrashes

* **[Improvement]** Increase attachment file size limit from 1.5MB to 7MB.

### AppCenterPush

* **[Fix]** Fix a crash on Android 8.0 (exact version, this does not happen in 8.1) where having an adaptive icon (like launcher icon) would cause crash of the entire system U.I. on push. On Android 8.0 we replace the adaptive icon by a placeholder icon (1 black pixel) to avoid the crash, starting Android 8.1 the adaptive icon is displayed without fallback.

___

## Version 1.1.0

### AppCenter

* **[Feature]** SDK modules can be skipped from being started automatically without code modification during instrumented tests. The SDK now reads `APP_CENTER_DISABLE` variable from `InstrumentationRegistry.getArguments()` and will not start any module if the value is `All` or will just skip starting the services described by a **comma separated list** of the services to exclude from being started. Valid service names for the variable are `Analytics`, `Crashes`, `Distribute` or `Push`. The modules are always started if instrumentation context is not available (like when you build and launch your application normally).

### AppCenterCrashes

* **[Fix]** Fix a crash when sending an attachment larger than 1.4MB. The SDK is still unable to send large attachments in this release but now it does not crash anymore. An error log is printed instead.
* **[Improvement]** Allow wrapper SDKs such as Xamarin to report a managed exception (for example for .NET stack traces) while still saving the exception for client side report as Java Throwable (so the original exception can be read from client side after restart by using the SDK).

### AppCenterDistribute

* **[Improvement]** Updated translations.
* **[Improvement]** Users with app versions that still use Mobile Center can directly upgrade to versions that use this version of App Center, without the need to reinstall.

### AppCenterPush

* **[Improvement]** The Firebase SDK dependency is now optional. If Firebase SDK is not available at runtime, the push registers and generate notifications using only App Center SDK. The Firebase application and servers are still used whether the Firebase SDK is installed into the application or not.

  * The SDK is still compatible with `apply plugin: 'com.google.gms.google-services'` and `google-services.json`, but if you don't use Firebase besides App Center, you can replace that plugin and the json file by a call to `Push.setSenderId` before `AppCenter.start`. The **Sender ID** can be found on the **Cloud Messaging** tab of your Firebase console project settings (same place as the **Server Key**).
  * The SDK is still compatible with `"com.google.firebase:firebase-messaging:$version"` lines. But if you don't use Firebase besides App Center, you can now remove these dependencies.

___

## Version 1.0.0

### General Availability (GA) Announcement.

This version contains **breaking changes** due to the renaming from Mobile Center to App Center. In the unlikely event there was data on the device not sent prior to the update, that data will be discarded.

### AppCenter

* The SDK has been rebranded from Mobile Center to App Center. Please follow [the migration guide](https://review.docs.microsoft.com/en-us/appcenter/sdk/sdk-migration/android?branch=appcenter-ga) to update from an earlier version of Mobile Center SDK.

### AppCenterDistribute

* **[Fix]** The view release notes button was not correctly hidden when no release notes were available.
* **[Fix]** Added missing translations for failed to enable in-app update dialog title and buttons. The main message however is not localized yet as it's extracted from a REST API text response.
* **[Known issue]** When updating an application that uses Mobile Center SDK using the in-app update dialog to an application version that uses AppCenter SDK version, the browser will be re-opened and will fail. User will need to re-install the application from the App Center portal.

___

## Version 0.13.0

* Localize in-app update texts, see [this folder](https://github.com/Microsoft/mobile-center-sdk-android/tree/develop/sdk/mobile-center-distribute/src/main/res) for a list of supported languages.
* When in-app updates are disabled because of side-loading, a new dialog will inform user instead of being stuck on a web page. Dialog actions offer ignoring in-app updates or following a link to re-install from the portal. This new dialog has texts that are not localized yet.
* Fix a bug where a failed version check could trigger reopening the browser in failure to enable in-app updates.
* Add `MobileCenter.getSdkVersion()` API to check Mobile Center SDK version at runtime.

___

## Version 0.12.0

- **[Feature]** New feature that allows to share your applications to anyone with public link.

- **[MISC]** When you update to this release, there will be **potential data loss** if an application installed with previous versions of MobileCenter SDK on devices that has pending logs which are not sent to server yet at the time of the application is being updated.

___

## Version 0.11.2

* Truncate event name and properties automatically instead of skipping them.
* Russian localization for in-app update texts.

___

## Version 0.11.1

Fix a regression in in-app updates from [version 0.11.0](https://github.com/Microsoft/mobile-center-sdk-android/releases/tag/0.11.0) where we could show unknown sources dialog on Android 8 if targeting older versions and unknown sources enabled.

Actually in that scenario, we can't detect if unknown sources are enabled and will just skip that dialog, system dialog will be shown at install time instead.

___

## Version 0.11.0

### Strict mode

This release focuses on fixing strict mode issues (including Android 8 ones).

Since strict mode checks if you spend time reading storage on U.I. thread we had to make the following APIs asynchronous and is thus a **breaking change**:

* `{AnyClass}.isEnabled()`
* `MobileCenter.getInstallId()`
* `Crashes.hasCrashedInLastSession()`

Those APIs returns a `MobileCenterFuture` object that is used to monitor the result, you can either use `get()` or `thenAccept(MobileCenterConsumer)` to either block or get the result via callback.

For symmetry purpose, `{AnyClass}.setEnabled(boolean)` also return a `MobileCenterFuture` object but most users don't need to monitor the result of the operation (consistency of calls sequence is guaranteed even if you don't wait for the change to be persisted).

Also `Crashes.getLastSessionCrashReport` was already asynchronous but signature changed to use the new `MobileCenterFuture` object.

`MobileCenterFuture` is similar to Java 8 `CompletableFuture` but works on Java 7 on any API level and has limited number of methods and does not throw exceptions (and executes the `thenAccept` callback in the U.I. thread).

### Other changes

* Fix a bug on Android 8 where network state could be detected as disconnected while network is available.
* Fix showing unknown sources warning dialog on Distribute on Android 8.
* Update Firebase SDK dependencies in Push to 11.0.2 to avoid conflict with Firebase recent getting started instructions.
* Update internal crash code to make it more compatible with Xamarin.Android and possibly future wrapper SDKs.

___

## Version 0.10.0

* Add `MobileCenter.setCustomProperties` API to segment audiences.
* Fix push and distribute notifications on Android 8 when targeting API level 26.
* Add a new method `Push.checkLaunchedFromNotification` to use in `onNewIntent` if `launchMode` of the activity is not standard to fix push listener when clicking on background push and recycling the activity.
* Fix crashing when calling `{AnyService}.isEnabled()` / or `setEnabled` before `MobileCenter.start`, now always return false before start.
* Fix a bug where 2 sessions could be reported at once when resuming from background.

___

## Version 0.9.0

Add `getErrorAttachments` callback to CrashesListener.

___

## Version 0.8.1

Fix a memory leak in HTTP client.

___

## Version 0.8.0

* Add network state debug logs.
* Add push module relying on Firebase to push notifications to the users of your application.

___

## Version 0.7.0

This version contains bug fixes, improvements and new features.

### Analytics

* **[Misc]** Events have some validation and you will see the following in logs:

    * An error if the event name is null, empty or longer than 256 characters (event is not sent in that case).
    * A warning for invalid event properties (the event is sent but without invalid properties):

       * More than 5 properties per event (in that case we send only 5 of them and log warnings).
       * Property key null, empty or longer than 64 characters.
       * Property value null or longer than 64 characters.

### Distribute

* **[Feature]** New Distribute listener to provide an ability of in-app update customization.
* **[Feature]** New default update dialog with release notes view.
* **[Bug fix]** Fix a crash when failing to download a mandatory update while showing progress dialog.
* **[Bug fix]** Fix duplicate update dialog when a new release is detected after restarting and processing the current update.

___

## Version 0.6.1

- **[Bug fix]** Fix a crash that could happen when application going to background while progress dialog on mandatory update download was displayed.
- **[Bug fix]** Fix a bug where progress dialog could be stuck at 100%.
- **[Improvement]** Offline cache for update dialog.

___

## Version 0.6.0

- **[Feature]** New service called `Distribute` to enable in-app updates for your Mobile Center builds.
- **[Improvement]** The improvement to wait up to 5 seconds for flushing logs to storage on crash is now active even if the Crashes feature is not used.
- **[Bug fix]** `401` HTTP errors (caused by invalid `appSecret`) were retried as a recoverable error. They are now considered unrecoverable.
- **[Misc]** A new log is sent to server when `MobileCenter` is started with the list of `MobileCenter` services that are used in the application.
- **[Misc]** Renamed `setServerUrl` to `setLogUrl`.

___

## Version 0.5.0

**Breaking change**: Remove Crashes APIs related to attachments as it's not supported by backend yet.

___

## Version 0.4.0

- Most of the crash processing is now happening on a background thread when the application restarts, solving multiple strict mode policy issues.
  - As a consequence, the `getLastSessionCrashReport` is now an asynchronous function with a callback (**breaking change**).
- Fix Proguard configuration inside the main AAR file, no Proguard configuration required on application side.
- Fix a race condition crash inside HTTP channel management when counting pending logs.
- Fix other race conditions in HTTP channel management that could lead to inconsistent behavior.
- Fix crash when the default ASyncTask thread pool is saturated when sending HTTP logs (now retries later).
- `StackOverflowError` throwable object for client side inspection is now truncated to `256` frames.
- App secret is now obfuscated in logs when setting verbose log level.
- Threads where crash callbacks are executed is now documented with the support annotations and the behavior is now consistent (either always UI thread or always worker thread depending on the callback).

___

## Version 0.3.3

- Fix a bug where `CrashesListener.onBeforeSending` or `CrashesListener.onSendingFailed` could not be called.
- Truncate `StackOverFlowError` to 256 frames (128 at start and 128 at end) to allow them being reported.
- Retry more https errors due to transient ssl failures when the client or server connectivity is bad.
- On crash, wait 5 seconds for local storage to flush other pending events to disk so that they are not lost.

___

## Version 0.3.2

- Fix empty text attachment being sent along with a binary only attachment.
- Fix logs when enabling or disabling MobileCenter.
- Fix debug logs for user confirmation callbacks.
- Add possibility to add raw stack trace for Xamarin.

___

## Version 0.3.1

- Fix/improve SDK logging.
- Don't validate appSecret against UUID format anymore (server validates appSecret).
- Allow wrapper SDK such as Xamarin to store additional crash data file.

___

## Version 0.3.0

- Rename `initialize` to `configure` in `MobileCenter` methods and logs.
- Fix null pointer exception when disabling a service during an HTTP call.

___

## Version 0.2.0

- Rename Sonoma to MobileCenter.
- Fix a bug that caused crashes to be sent twice if calling Crashes.setEnabled(true) while already enabled.
- New logs in assert level for successful SDK initialization or failed to initialize.
- Allow wrapper SDKs such as Xamarin to label an exception as being generated by the wrapper SDK.

___

## Version 0.1.4

- Remove trackPage/trackException from public APIs and disable automatic page tracking.
- Add assert level logs and a new NONE constant to disable all logs included assert ones.

___

## Version 0.1.3

Refactoring to solve Xamarin bindings issues.

___

## Version 0.1.2

- start_session is sent without sending any page or event
- start_session is sent immediately if re-enabling analytics module while in foreground (only if core was enabled though)

___

## Version 0.1.1

- Calls to SQLite are now asynchronous.
- Fix corner cases in new session detection, especially for single activity applications.

___

## Version 0.1.0

First release of the Sonoma SDK for Android.<|MERGE_RESOLUTION|>--- conflicted
+++ resolved
@@ -12,11 +12,8 @@
 
 * **[Feature]** Add support for offline list of documents.
 * **[Feature]** Change the default time-to-live (TTL) from 1 day to infinite (never expire).
-<<<<<<< HEAD
 * **[Fix]** Fix `isExpired` method in `LocalDocument` for incorrect handling `INFINITE` ttl situation. 
-=======
 * **[Feature]** Add `ReadOptions` parameter to the `list` API.
->>>>>>> 96499112
 
 ## Version 2.1.0
 
