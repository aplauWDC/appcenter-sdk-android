package com.microsoft.appcenter.distribute;

import android.app.Activity;
import android.app.Dialog;
import android.content.ComponentName;
import android.content.Context;
import android.content.DialogInterface;
import android.content.Intent;
import android.content.pm.ApplicationInfo;
import android.content.pm.PackageInfo;
import android.content.pm.PackageManager;
import android.net.Uri;
import android.os.Bundle;

import com.microsoft.appcenter.AppCenter;
import com.microsoft.appcenter.SessionContext;
import com.microsoft.appcenter.channel.Channel;
import com.microsoft.appcenter.distribute.ingestion.models.DistributionStartSessionLog;
import com.microsoft.appcenter.http.HttpClient;
import com.microsoft.appcenter.http.HttpClientNetworkStateHandler;
import com.microsoft.appcenter.http.HttpException;
import com.microsoft.appcenter.http.ServiceCall;
import com.microsoft.appcenter.http.ServiceCallback;
import com.microsoft.appcenter.utils.HandlerUtils;
import com.microsoft.appcenter.utils.UUIDUtils;
import com.microsoft.appcenter.utils.async.AppCenterConsumer;
import com.microsoft.appcenter.utils.async.AppCenterFuture;
import com.microsoft.appcenter.utils.crypto.CryptoUtils;

import org.json.JSONException;
import org.junit.Test;
import org.mockito.ArgumentCaptor;
import org.mockito.ArgumentMatcher;
import org.mockito.Mock;
import org.mockito.internal.util.reflection.Whitebox;
import org.mockito.invocation.InvocationOnMock;
import org.mockito.stubbing.Answer;
import org.mockito.verification.VerificationMode;
import org.powermock.api.mockito.PowerMockito;
import org.powermock.core.classloader.annotations.PrepareForTest;

import java.net.URISyntaxException;
import java.util.HashMap;
import java.util.UUID;
import java.util.concurrent.CountDownLatch;
import java.util.concurrent.Semaphore;
import java.util.concurrent.TimeUnit;
import java.util.concurrent.atomic.AtomicReference;

import javax.net.ssl.SSLPeerUnverifiedException;

import static com.microsoft.appcenter.distribute.DistributeConstants.PARAMETER_ENABLE_UPDATE_SETUP_FAILURE_REDIRECT_KEY;
import static com.microsoft.appcenter.distribute.DistributeConstants.PARAMETER_INSTALL_ID;
import static com.microsoft.appcenter.distribute.DistributeConstants.PARAMETER_PLATFORM;
import static com.microsoft.appcenter.distribute.DistributeConstants.PARAMETER_PLATFORM_VALUE;
import static com.microsoft.appcenter.distribute.DistributeConstants.PARAMETER_REDIRECT_ID;
import static com.microsoft.appcenter.distribute.DistributeConstants.PARAMETER_REDIRECT_SCHEME;
import static com.microsoft.appcenter.distribute.DistributeConstants.PARAMETER_RELEASE_HASH;
import static com.microsoft.appcenter.distribute.DistributeConstants.PARAMETER_REQUEST_ID;
import static com.microsoft.appcenter.distribute.DistributeConstants.PREFERENCE_KEY_DISTRIBUTION_GROUP_ID;
import static com.microsoft.appcenter.distribute.DistributeConstants.PREFERENCE_KEY_DOWNLOADED_DISTRIBUTION_GROUP_ID;
import static com.microsoft.appcenter.distribute.DistributeConstants.PREFERENCE_KEY_DOWNLOADED_RELEASE_HASH;
import static com.microsoft.appcenter.distribute.DistributeConstants.PREFERENCE_KEY_DOWNLOADED_RELEASE_ID;
import static com.microsoft.appcenter.distribute.DistributeConstants.PREFERENCE_KEY_DOWNLOAD_ID;
import static com.microsoft.appcenter.distribute.DistributeConstants.PREFERENCE_KEY_DOWNLOAD_STATE;
import static com.microsoft.appcenter.distribute.DistributeConstants.PREFERENCE_KEY_REQUEST_ID;
import static com.microsoft.appcenter.distribute.DistributeConstants.PREFERENCE_KEY_TESTER_APP_UPDATE_SETUP_FAILED_MESSAGE_KEY;
import static com.microsoft.appcenter.distribute.DistributeConstants.PREFERENCE_KEY_UPDATE_SETUP_FAILED_MESSAGE_KEY;
import static com.microsoft.appcenter.distribute.DistributeConstants.PREFERENCE_KEY_UPDATE_SETUP_FAILED_PACKAGE_HASH_KEY;
import static com.microsoft.appcenter.distribute.DistributeConstants.PREFERENCE_KEY_UPDATE_TOKEN;
import static com.microsoft.appcenter.distribute.DistributeConstants.UPDATE_SETUP_PATH_FORMAT;
import static com.microsoft.appcenter.utils.storage.StorageHelper.PreferencesStorage;
import static org.junit.Assert.assertFalse;
import static org.junit.Assert.assertTrue;
import static org.mockito.Matchers.any;
import static org.mockito.Matchers.anyBoolean;
import static org.mockito.Matchers.anyInt;
import static org.mockito.Matchers.anyLong;
import static org.mockito.Matchers.anyMapOf;
import static org.mockito.Matchers.anyString;
import static org.mockito.Matchers.argThat;
import static org.mockito.Matchers.eq;
import static org.mockito.Mockito.mock;
import static org.mockito.Mockito.never;
import static org.mockito.Mockito.times;
import static org.mockito.Mockito.verify;
import static org.mockito.Mockito.when;
import static org.powermock.api.mockito.PowerMockito.doAnswer;
import static org.powermock.api.mockito.PowerMockito.mockStatic;
import static org.powermock.api.mockito.PowerMockito.verifyStatic;
import static org.powermock.api.mockito.PowerMockito.whenNew;

/**
 * Cover scenarios that are happening before we see an API call success for latest release.
 */
@PrepareForTest({ErrorDetails.class, DistributeUtils.class, SessionContext.class})
public class DistributeBeforeApiSuccessTest extends AbstractDistributeTest {

    @Mock
    private AppCenterFuture<UUID> mAppCenterFuture;

    /**
     * Shared code to mock a restart of an activity considered to be the launcher.
     */
    private void restartResumeLauncher(Activity activity) {
        Intent intent = mock(Intent.class);
        when(mPackageManager.getLaunchIntentForPackage(anyString())).thenReturn(intent);
        ComponentName componentName = mock(ComponentName.class);
        when(intent.resolveActivity(mPackageManager)).thenReturn(componentName);
        when(componentName.getClassName()).thenReturn(activity.getClass().getName());

        /* Mock install id from AppCenter. */
        UUID installId = UUID.randomUUID();
        when(mAppCenterFuture.get()).thenReturn(installId);
        when(AppCenter.getInstallId()).thenReturn(mAppCenterFuture);
        Distribute.getInstance().onActivityPaused(activity);
        Distribute.getInstance().onActivityStopped(activity);
        Distribute.getInstance().onActivityDestroyed(activity);
        Distribute.getInstance().onActivityCreated(activity, mock(Bundle.class));
        Distribute.getInstance().onActivityResumed(activity);
    }

    private void testDistributeInactive() throws Exception {

        /* Check browser not opened. */
        start();
        Distribute.getInstance().onActivityResumed(mock(Activity.class));
        verifyStatic(never());
        BrowserUtils.openBrowser(anyString(), any(Activity.class));

        /*
         * Even if we had a token on a previous install that was not from store
         * (if package name and signature matches an APK on Google Play you can upgrade to
         * Google Play version without losing data.
         */
        when(PreferencesStorage.getString(PREFERENCE_KEY_DISTRIBUTION_GROUP_ID)).thenReturn("some group");
        when(PreferencesStorage.getString(PREFERENCE_KEY_UPDATE_TOKEN)).thenReturn("some token");
        HttpClientNetworkStateHandler httpClient = mock(HttpClientNetworkStateHandler.class);
        whenNew(HttpClientNetworkStateHandler.class).withAnyArguments().thenReturn(httpClient);
        restartProcessAndSdk();
        Distribute.getInstance().onActivityResumed(mock(Activity.class));
        verify(httpClient, never()).callAsync(anyString(), anyString(), anyMapOf(String.class, String.class), any(HttpClient.CallTemplate.class), any(ServiceCallback.class));
    }

    private void showUpdateSetupFailedDialog() {
        when(PreferencesStorage.getString(PREFERENCE_KEY_UPDATE_SETUP_FAILED_MESSAGE_KEY)).thenReturn("failed_message");
        when(mDialog.isShowing()).thenReturn(false);
        when(mDialogBuilder.create()).thenReturn(mDialog);

        /* Trigger call. */
        start();
        Distribute.getInstance().onActivityResumed(mock(Activity.class));

        /* Verify dialog. */
        verify(mDialogBuilder).setCancelable(false);
        verify(mDialogBuilder).setTitle(R.string.appcenter_distribute_update_failed_dialog_title);
        verify(mDialogBuilder).setMessage(R.string.appcenter_distribute_update_failed_dialog_message);
        verify(mDialog).show();
        verifyStatic();
        PreferencesStorage.remove(PREFERENCE_KEY_UPDATE_SETUP_FAILED_MESSAGE_KEY);
    }

    @Test
    public void doNothingIfDebug() throws Exception {
        Whitebox.setInternalState(mApplicationInfo, "flags", ApplicationInfo.FLAG_DEBUGGABLE);
        testDistributeInactive();
    }

    @Test
    public void doNothingIfInstallComesFromStore() throws Exception {
        when(InstallerUtils.isInstalledFromAppStore(anyString(), any(Context.class))).thenReturn(true);
        testDistributeInactive();
    }

    @Test
    public void doNothingIfUpdateSetupFailedMessageExist() throws Exception {
        when(PreferencesStorage.getString(PREFERENCE_KEY_UPDATE_SETUP_FAILED_MESSAGE_KEY)).thenReturn("failed_message_from_backend");
        testDistributeInactive();
    }

    @Test
    public void doNothingIfReleaseHashEqualsToFailedPackageHash() throws Exception {
        when(PreferencesStorage.getString(PREFERENCE_KEY_UPDATE_SETUP_FAILED_PACKAGE_HASH_KEY)).thenReturn("some_hash");
        mockStatic(DistributeUtils.class);

        /* Mock the computeReleaseHash to some_hash value. */
        PowerMockito.when(DistributeUtils.computeReleaseHash(any(PackageInfo.class))).thenReturn("some_hash");
        testDistributeInactive();
    }

    @Test
    public void continueIfReleaseHashNotEqualsToFailedPackageHash() throws Exception {
        when(PreferencesStorage.getString(PREFERENCE_KEY_UPDATE_SETUP_FAILED_PACKAGE_HASH_KEY)).thenReturn("some_hash");
        mockStatic(DistributeUtils.class);

        /* Mock the computeReleaseHash to other_hash value. */
        PowerMockito.when(DistributeUtils.computeReleaseHash(any(PackageInfo.class))).thenReturn("other_hash");

        /* Trigger call. */
        start();
        Distribute.getInstance().onActivityResumed(mock(Activity.class));
        verifyStatic();
        PreferencesStorage.remove(PREFERENCE_KEY_UPDATE_SETUP_FAILED_PACKAGE_HASH_KEY);
        verifyStatic();
        PreferencesStorage.remove(PREFERENCE_KEY_UPDATE_SETUP_FAILED_MESSAGE_KEY);
    }

    @Test
    @SuppressWarnings("WrongConstant")
    public void doNothingIfGetPackageInfoFails() throws Exception {
        when(mPackageManager.getPackageInfo(anyString(), anyInt())).thenThrow(new PackageManager.NameNotFoundException());
        testDistributeInactive();
    }

    @Test
    public void storeUpdateSetupFailedParameterBeforeStart() throws Exception {

        /* Setup mock. */
        when(PreferencesStorage.getString(PREFERENCE_KEY_REQUEST_ID)).thenReturn("r");
        start();
        Distribute.getInstance().storeUpdateSetupFailedParameter("r", "error_message");
        verifyStatic();
        PreferencesStorage.putString(PREFERENCE_KEY_UPDATE_SETUP_FAILED_MESSAGE_KEY, "error_message");
    }

    @Test
    public void storeTesterAppUpdateSetupFailedParameterBeforeStart() throws Exception {

        /* Setup mock. */
        when(PreferencesStorage.getString(PREFERENCE_KEY_REQUEST_ID)).thenReturn("r");
        start();
        Distribute.getInstance().storeTesterAppUpdateSetupFailedParameter("r", "error_message");
        verifyStatic();
        PreferencesStorage.putString(PREFERENCE_KEY_TESTER_APP_UPDATE_SETUP_FAILED_MESSAGE_KEY, "error_message");
    }

    @Test
    public void storeUpdateSetupFailedParameterWithIncorrectRequestIdBeforeStart() throws Exception {

        /* Setup mock. */
        when(PreferencesStorage.getString(PREFERENCE_KEY_REQUEST_ID)).thenReturn("r");
        start();
        Distribute.getInstance().storeUpdateSetupFailedParameter("r2", "error_message");
        verifyStatic(never());
        PreferencesStorage.putString(PREFERENCE_KEY_UPDATE_SETUP_FAILED_MESSAGE_KEY, "error_message");
    }

    @Test
    public void storeTesterAppUpdateSetupFailedParameterWithIncorrectRequestIdBeforeStart() throws Exception {

        /* Setup mock. */
        when(PreferencesStorage.getString(PREFERENCE_KEY_REQUEST_ID)).thenReturn("r");
        start();
        Distribute.getInstance().storeTesterAppUpdateSetupFailedParameter("r2", "error_message");
        verifyStatic(never());
        PreferencesStorage.putString(PREFERENCE_KEY_TESTER_APP_UPDATE_SETUP_FAILED_MESSAGE_KEY, "error_message");
    }

    @Test
    public void storePrivateRedirectionBeforeStart() throws Exception {

        /* Setup mock. */
        when(PreferencesStorage.getString(PREFERENCE_KEY_REQUEST_ID)).thenReturn("r");
        HttpClientNetworkStateHandler httpClient = mock(HttpClientNetworkStateHandler.class);
        whenNew(HttpClientNetworkStateHandler.class).withAnyArguments().thenReturn(httpClient);

        /* Store token before start, start in background, no storage access. */
        Distribute.getInstance().storeRedirectionParameters("r", "g", "some token");
        start();
        verifyStatic(never());
        PreferencesStorage.putString(anyString(), anyString());
        verifyStatic(never());
        PreferencesStorage.remove(anyString());

        /* Unlock the processing by going into foreground. */
        Distribute.getInstance().onActivityResumed(mock(Activity.class));
        verifyStatic();
        PreferencesStorage.putString(PREFERENCE_KEY_UPDATE_TOKEN, "some token");
        verifyStatic();
        PreferencesStorage.putString(PREFERENCE_KEY_DISTRIBUTION_GROUP_ID, "g");
        verifyStatic();
        PreferencesStorage.remove(PREFERENCE_KEY_REQUEST_ID);
        verifyStatic();
        PreferencesStorage.remove(PREFERENCE_KEY_DOWNLOAD_ID);
        verifyStatic();
        PreferencesStorage.remove(PREFERENCE_KEY_DOWNLOAD_STATE);
        verify(mDistributeInfoTracker).updateDistributionGroupId("g");
        HashMap<String, String> headers = new HashMap<>();
        headers.put(DistributeConstants.HEADER_API_TOKEN, "some token");
        verify(httpClient).callAsync(anyString(), anyString(), eq(headers), any(HttpClient.CallTemplate.class), any(ServiceCallback.class));
    }

    @Test
    public void storePublicRedirectionBeforeStart() throws Exception {

        /* Setup mock. */
        when(PreferencesStorage.getString(PREFERENCE_KEY_REQUEST_ID)).thenReturn("r");
        HttpClientNetworkStateHandler httpClient = mock(HttpClientNetworkStateHandler.class);
        whenNew(HttpClientNetworkStateHandler.class).withAnyArguments().thenReturn(httpClient);

        /* Store token before start, start in background, no storage access. */
        Distribute.getInstance().storeRedirectionParameters("r", "g", null);
        start();
        verifyStatic(never());
        PreferencesStorage.putString(anyString(), anyString());
        verifyStatic(never());
        PreferencesStorage.remove(anyString());

        /* Unlock the processing by going into foreground. */
        Distribute.getInstance().onActivityResumed(mock(Activity.class));
        verifyStatic();
        PreferencesStorage.remove(PREFERENCE_KEY_UPDATE_TOKEN);
        verifyStatic();
        PreferencesStorage.putString(PREFERENCE_KEY_DISTRIBUTION_GROUP_ID, "g");
        verifyStatic();
        PreferencesStorage.remove(PREFERENCE_KEY_REQUEST_ID);
        verifyStatic();
        PreferencesStorage.remove(PREFERENCE_KEY_DOWNLOAD_ID);
        verifyStatic();
        PreferencesStorage.remove(PREFERENCE_KEY_DOWNLOAD_STATE);
        verify(mDistributeInfoTracker).updateDistributionGroupId("g");
        HashMap<String, String> headers = new HashMap<>();
        verify(httpClient).callAsync(anyString(), anyString(), eq(headers), any(HttpClient.CallTemplate.class), any(ServiceCallback.class));
    }

    @Test
    public void postponeBrowserIfNoNetwork() throws Exception {
        when(mPackageManager.getPackageInfo(DistributeUtils.TESTER_APP_PACKAGE_NAME, 0)).thenThrow(new PackageManager.NameNotFoundException());

        /* Check browser not opened if no network. */
        when(mNetworkStateHelper.isNetworkConnected()).thenReturn(false);
        start();
        Distribute.getInstance().onActivityResumed(mActivity);
        verifyStatic(never());
        BrowserUtils.openBrowser(anyString(), any(Activity.class));

        /* If network comes back, we don't open network unless we restart app. */
        when(mNetworkStateHelper.isNetworkConnected()).thenReturn(true);
        Distribute.getInstance().onActivityPaused(mActivity);
        Distribute.getInstance().onActivityResumed(mActivity);
        verifyStatic(never());
        BrowserUtils.openBrowser(anyString(), any(Activity.class));

        /* Restart should open browser if still have network. */
        when(UUIDUtils.randomUUID()).thenReturn(UUID.randomUUID());
        restartResumeLauncher(mActivity);
        verifyStatic();
        BrowserUtils.openBrowser(anyString(), any(Activity.class));
    }

    @Test
    public void resumeWhileStartingAndDisableWhileRunningBrowserCodeOnUI() throws InterruptedException {
        final AtomicReference<Runnable> runnable = new AtomicReference<>();
        doAnswer(new Answer<Void>() {

            @Override
            public Void answer(InvocationOnMock invocation) throws Throwable {
                runnable.set((Runnable) invocation.getArguments()[0]);
                return null;
            }
        }).when(HandlerUtils.class);
        HandlerUtils.runOnUiThread(any(Runnable.class));
        Distribute.getInstance().onStarting(mAppCenterHandler);
        Distribute.getInstance().onActivityResumed(mActivity);
        Distribute.getInstance().onStarted(mContext, "a", mock(Channel.class));

        /* Disable and test async behavior of setEnabled. */
        final CountDownLatch latch = new CountDownLatch(1);
        Distribute.setEnabled(false).thenAccept(new AppCenterConsumer<Void>() {

            @Override
            public void accept(Void aVoid) {
                latch.countDown();
            }
        });
        runnable.get().run();
        assertTrue(latch.await(0, TimeUnit.MILLISECONDS));
        verifyStatic(never());
        BrowserUtils.openBrowser(anyString(), any(Activity.class));
    }

    @Test
    public void disableBeforeHandleUpdateSetupFailureDialogIgnoreAction() throws Exception {
        ArgumentCaptor<DialogInterface.OnClickListener> clickListener = ArgumentCaptor.forClass(DialogInterface.OnClickListener.class);
        showUpdateSetupFailedDialog();
        verify(mDialogBuilder).setPositiveButton(eq(R.string.appcenter_distribute_update_failed_dialog_ignore), clickListener.capture());

        /* Disable. */
        Distribute.setEnabled(false);
        clickListener.getValue().onClick(mock(Dialog.class), DialogInterface.BUTTON_POSITIVE);

        /* Since we were disabled, no action but toast to explain what happened. */
        verify(mToast).show();
    }

    @Test
    public void disableBeforeHandleUpdateSetupFailureDialogReinstallAction() throws Exception {
        ArgumentCaptor<DialogInterface.OnClickListener> clickListener = ArgumentCaptor.forClass(DialogInterface.OnClickListener.class);
        showUpdateSetupFailedDialog();
        verify(mDialogBuilder).setNegativeButton(eq(R.string.appcenter_distribute_update_failed_dialog_reinstall), clickListener.capture());

        /* Disable. */
        Distribute.setEnabled(false);
        clickListener.getValue().onClick(mock(Dialog.class), DialogInterface.BUTTON_NEGATIVE);

        /* Since we were disabled, no action but toast to explain what happened. */
        verify(mToast).show();
    }

    @Test
    public void handleFailedUpdateSetupDialogReinstallAction() throws URISyntaxException {
        ArgumentCaptor<DialogInterface.OnClickListener> clickListener = ArgumentCaptor.forClass(DialogInterface.OnClickListener.class);
        showUpdateSetupFailedDialog();
        verify(mDialogBuilder).setNegativeButton(eq(R.string.appcenter_distribute_update_failed_dialog_reinstall), clickListener.capture());

        /* Click. */
        clickListener.getValue().onClick(mDialog, DialogInterface.BUTTON_NEGATIVE);
        verifyStatic();
        BrowserUtils.appendUri(anyString(), anyString());
        verifyStatic();
        PreferencesStorage.remove(PREFERENCE_KEY_UPDATE_SETUP_FAILED_PACKAGE_HASH_KEY);
    }

    @Test
    public void handleFailedUpdateSetupDialogReinstallActionWithException() throws URISyntaxException {
        ArgumentCaptor<DialogInterface.OnClickListener> clickListener = ArgumentCaptor.forClass(DialogInterface.OnClickListener.class);
        showUpdateSetupFailedDialog();
        when(BrowserUtils.appendUri(anyString(), anyString())).thenThrow(new URISyntaxException("Ex", "Reason"));
        verify(mDialogBuilder).setNegativeButton(eq(R.string.appcenter_distribute_update_failed_dialog_reinstall), clickListener.capture());

        /* Click. */
        clickListener.getValue().onClick(mDialog, DialogInterface.BUTTON_NEGATIVE);
        verifyStatic();
        BrowserUtils.appendUri(anyString(), anyString());
        verifyStatic();
        PreferencesStorage.remove(PREFERENCE_KEY_UPDATE_SETUP_FAILED_PACKAGE_HASH_KEY);
    }

    @Test
    public void handleFailedUpdateSetupDialogIgnoreAction() throws URISyntaxException {
        when(PreferencesStorage.getString(PREFERENCE_KEY_UPDATE_SETUP_FAILED_MESSAGE_KEY)).thenReturn("failed_message_from_backend");
        when(mDialog.isShowing()).thenReturn(false);
        when(mDialogBuilder.create()).thenReturn(mDialog);
        mockStatic(DistributeUtils.class);
        PowerMockito.when(DistributeUtils.computeReleaseHash(any(PackageInfo.class))).thenReturn("some_hash");

        /* Trigger call. */
        start();
        Distribute.getInstance().onActivityResumed(mock(Activity.class));

        /* Verify dialog. */
        ArgumentCaptor<DialogInterface.OnClickListener> clickListener = ArgumentCaptor.forClass(DialogInterface.OnClickListener.class);
        verify(mDialogBuilder).setCancelable(false);
        verify(mDialogBuilder).setTitle(R.string.appcenter_distribute_update_failed_dialog_title);
        verify(mDialogBuilder).setMessage(R.string.appcenter_distribute_update_failed_dialog_message);
        verify(mDialogBuilder).setPositiveButton(eq(R.string.appcenter_distribute_update_failed_dialog_ignore), clickListener.capture());
        verify(mDialog).show();

        /* Click. */
        clickListener.getValue().onClick(mDialog, DialogInterface.BUTTON_POSITIVE);
        verifyStatic();
        PreferencesStorage.putString(PREFERENCE_KEY_UPDATE_SETUP_FAILED_PACKAGE_HASH_KEY, "some_hash");
    }

    @Test
    public void verifyFailedUpdateSetupDialogIsAlreadyShownInSameActivity() throws Exception {
        when(PreferencesStorage.getString(PREFERENCE_KEY_UPDATE_SETUP_FAILED_MESSAGE_KEY)).thenReturn("failed_message_from_backend");

        /* Trigger call. */
        start();
        Activity activity = mock(Activity.class);
        Distribute.getInstance().onActivityResumed(activity);
        Distribute.getInstance().onActivityPaused(activity);

        /* Go foreground. */
        Distribute.getInstance().onActivityResumed(activity);

        /* Verify dialog now shown. */
        verify(mDialogBuilder).create();
        verify(mDialog).show();
    }

    @Test
    public void testerAppNotInstalled() throws Exception {

        /* Setup mock. */
        UUID requestId = UUID.randomUUID();
        when(UUIDUtils.randomUUID()).thenReturn(requestId);
        when(PreferencesStorage.getString(PREFERENCE_KEY_REQUEST_ID)).thenReturn(requestId.toString());
        when(mPackageManager.getPackageInfo(DistributeUtils.TESTER_APP_PACKAGE_NAME, 0)).thenThrow(new PackageManager.NameNotFoundException());

        /* Mock install id from AppCenter. */
        UUID installId = UUID.randomUUID();
        when(mAppCenterFuture.get()).thenReturn(installId);
        when(AppCenter.getInstallId()).thenReturn(mAppCenterFuture);

        /* Start and resume: open browser. */
        start();
        Distribute.getInstance().onActivityResumed(mActivity);
        verifyStatic();
        String url = DistributeConstants.DEFAULT_INSTALL_URL;
        url += String.format(UPDATE_SETUP_PATH_FORMAT, "a");
        url += "?" + PARAMETER_RELEASE_HASH + "=" + TEST_HASH;
        url += "&" + PARAMETER_REDIRECT_ID + "=" + mContext.getPackageName();
        url += "&" + PARAMETER_REDIRECT_SCHEME + "=" + "appcenter";
        url += "&" + PARAMETER_REQUEST_ID + "=" + requestId.toString();
        url += "&" + PARAMETER_PLATFORM + "=" + PARAMETER_PLATFORM_VALUE;
        url += "&" + PARAMETER_ENABLE_UPDATE_SETUP_FAILURE_REDIRECT_KEY + "=" + "true";
        url += "&" + PARAMETER_INSTALL_ID + "=" + installId.toString();
        BrowserUtils.openBrowser(url, mActivity);
        verifyStatic();
        PreferencesStorage.putString(PREFERENCE_KEY_REQUEST_ID, requestId.toString());
    }

    @Test
    public void useBrowserUpdateSetupIfAppIsTesterApp() throws Exception {

        /* Setup mock. */
        UUID requestId = UUID.randomUUID();
        when(UUIDUtils.randomUUID()).thenReturn(requestId);
        when(PreferencesStorage.getString(PREFERENCE_KEY_REQUEST_ID)).thenReturn(requestId.toString());
        when(mPackageManager.getPackageInfo(DistributeUtils.TESTER_APP_PACKAGE_NAME, 0)).thenReturn(mock(PackageInfo.class));
        when(mContext.getPackageName()).thenReturn(DistributeUtils.TESTER_APP_PACKAGE_NAME);

        /* Mock install id from AppCenter. */
        UUID installId = UUID.randomUUID();
        when(mAppCenterFuture.get()).thenReturn(installId);
        when(AppCenter.getInstallId()).thenReturn(mAppCenterFuture);

        /* Start and resume: open browser. */
        start();
        Distribute.getInstance().onActivityResumed(mActivity);
        verifyStatic();
        BrowserUtils.openBrowser(anyString(), any(Activity.class));
    }

    @Test
    public void testerAppUpdateSetupFailed() throws Exception {

        /* Setup mock. */
        UUID requestId = UUID.randomUUID();
        when(UUIDUtils.randomUUID()).thenReturn(requestId);
        when(PreferencesStorage.getString(PREFERENCE_KEY_REQUEST_ID)).thenReturn(requestId.toString());
        String url = "ms-actesterapp://update-setup";
        url += "?" + PARAMETER_RELEASE_HASH + "=" + TEST_HASH;
        url += "&" + PARAMETER_REDIRECT_ID + "=" + mContext.getPackageName();
        url += "&" + PARAMETER_REDIRECT_SCHEME + "=" + "appcenter";
        url += "&" + PARAMETER_REQUEST_ID + "=" + requestId;
        url += "&" + PARAMETER_PLATFORM + "=" + PARAMETER_PLATFORM_VALUE;
        whenNew(Intent.class).withArguments(Intent.ACTION_VIEW, Uri.parse(url)).thenReturn(mock(Intent.class));
        when(mPackageManager.getPackageInfo(DistributeUtils.TESTER_APP_PACKAGE_NAME, 0)).thenReturn(mock(PackageInfo.class));

        /* Mock install id from AppCenter. */
        UUID installId = UUID.randomUUID();
        when(mAppCenterFuture.get()).thenReturn(installId);
        when(AppCenter.getInstallId()).thenReturn(mAppCenterFuture);

        /* Start and resume: open tester app. */
        start();
        Distribute.getInstance().onActivityResumed(mActivity);
        Intent intent = new Intent(Intent.ACTION_VIEW, Uri.parse(url));
        verify(mActivity).startActivity(intent);

        /* Start and resume: open browser. */
        when(PreferencesStorage.getString(PREFERENCE_KEY_TESTER_APP_UPDATE_SETUP_FAILED_MESSAGE_KEY)).thenReturn("true");
        Distribute.getInstance().onActivityPaused(mActivity);
        Distribute.getInstance().onActivityResumed(mActivity);
        url = DistributeConstants.DEFAULT_INSTALL_URL;
        url += String.format(UPDATE_SETUP_PATH_FORMAT, "a");
        url += "?" + PARAMETER_RELEASE_HASH + "=" + TEST_HASH;
        url += "&" + PARAMETER_REDIRECT_ID + "=" + mContext.getPackageName();
        url += "&" + PARAMETER_REDIRECT_SCHEME + "=" + "appcenter";
        url += "&" + PARAMETER_REQUEST_ID + "=" + requestId.toString();
        url += "&" + PARAMETER_PLATFORM + "=" + PARAMETER_PLATFORM_VALUE;
        url += "&" + PARAMETER_ENABLE_UPDATE_SETUP_FAILURE_REDIRECT_KEY + "=" + "true";
        url += "&" + PARAMETER_INSTALL_ID + "=" + installId.toString();
        verifyStatic();
        BrowserUtils.openBrowser(url, mActivity);

        /* Start and resume: open browser. */
        when(PreferencesStorage.getString(PREFERENCE_KEY_TESTER_APP_UPDATE_SETUP_FAILED_MESSAGE_KEY)).thenReturn(null);
        Distribute.getInstance().onActivityPaused(mActivity);
        Distribute.getInstance().onActivityResumed(mActivity);
        verifyStatic();
        BrowserUtils.openBrowser(url, mActivity);
    }

    @Test
    public void happyPathUsingTesterAppUpdateSetup() throws Exception {

        /* Setup mock. */
        HttpClientNetworkStateHandler httpClient = mock(HttpClientNetworkStateHandler.class);
        whenNew(HttpClientNetworkStateHandler.class).withAnyArguments().thenReturn(httpClient);
        UUID requestId = UUID.randomUUID();
        when(UUIDUtils.randomUUID()).thenReturn(requestId);
        when(PreferencesStorage.getString(PREFERENCE_KEY_TESTER_APP_UPDATE_SETUP_FAILED_MESSAGE_KEY)).thenReturn(null);
        when(PreferencesStorage.getString(PREFERENCE_KEY_REQUEST_ID)).thenReturn(requestId.toString());
        String url = "ms-actesterapp://update-setup";
        url += "?" + PARAMETER_RELEASE_HASH + "=" + TEST_HASH;
        url += "&" + PARAMETER_REDIRECT_ID + "=" + mContext.getPackageName();
        url += "&" + PARAMETER_REDIRECT_SCHEME + "=" + "appcenter";
        url += "&" + PARAMETER_REQUEST_ID + "=" + requestId;
        url += "&" + PARAMETER_PLATFORM + "=" + PARAMETER_PLATFORM_VALUE;
        whenNew(Intent.class).withArguments(Intent.ACTION_VIEW, Uri.parse(url)).thenReturn(mock(Intent.class));
        when(mPackageManager.getPackageInfo(DistributeUtils.TESTER_APP_PACKAGE_NAME, 0)).thenReturn(mock(PackageInfo.class));

        /* Start and resume: open tester app. */
        start();
        Distribute.getInstance().onActivityResumed(mActivity);
        Intent intent = new Intent(Intent.ACTION_VIEW, Uri.parse(url));
        verify(mActivity).startActivity(intent);
        verifyStatic();
        PreferencesStorage.putString(PREFERENCE_KEY_REQUEST_ID, requestId.toString());

        /* Store token. */
        Distribute.getInstance().storeRedirectionParameters(requestId.toString(), "g", "some token");

        /* Verify behavior. */
        verifyStatic();
        PreferencesStorage.putString(PREFERENCE_KEY_UPDATE_TOKEN, "some token");
        verifyStatic();
        PreferencesStorage.putString(PREFERENCE_KEY_DISTRIBUTION_GROUP_ID, "g");
        verifyStatic();
        PreferencesStorage.remove(PREFERENCE_KEY_REQUEST_ID);
        verifyStatic();
        PreferencesStorage.remove(PREFERENCE_KEY_DOWNLOAD_ID);
        verifyStatic();
        PreferencesStorage.remove(PREFERENCE_KEY_DOWNLOAD_STATE);
        HashMap<String, String> headers = new HashMap<>();
        headers.put(DistributeConstants.HEADER_API_TOKEN, "some token");
        verify(httpClient).callAsync(argThat(new ArgumentMatcher<String>() {

            @Override
            public boolean matches(Object argument) {
                return argument.toString().startsWith(DistributeConstants.DEFAULT_API_URL);
            }
        }), anyString(), eq(headers), any(HttpClient.CallTemplate.class), any(ServiceCallback.class));

        /* If call already made, activity changed must not recall it. */
        Distribute.getInstance().onActivityPaused(mActivity);
        Distribute.getInstance().onActivityResumed(mActivity);

        /* Verify behavior. */
        verifyStatic();
        PreferencesStorage.putString(PREFERENCE_KEY_UPDATE_TOKEN, "some token");
        verifyStatic();
        PreferencesStorage.putString(PREFERENCE_KEY_DISTRIBUTION_GROUP_ID, "g");
        verifyStatic();
        PreferencesStorage.remove(PREFERENCE_KEY_REQUEST_ID);
        verifyStatic();
        PreferencesStorage.remove(PREFERENCE_KEY_DOWNLOAD_ID);
        verifyStatic();
        PreferencesStorage.remove(PREFERENCE_KEY_DOWNLOAD_STATE);
        verify(httpClient).callAsync(argThat(new ArgumentMatcher<String>() {

            @Override
            public boolean matches(Object argument) {
                return argument.toString().startsWith(DistributeConstants.DEFAULT_API_URL);
            }
        }), anyString(), eq(headers), any(HttpClient.CallTemplate.class), any(ServiceCallback.class));

        /* Call is still in progress. If we restart app, nothing happens we still wait. */
        restartResumeLauncher(mActivity);

        /* Verify behavior not changed. */
        verify(mActivity).startActivity(intent);
        verifyStatic();
        PreferencesStorage.putString(PREFERENCE_KEY_UPDATE_TOKEN, "some token");
        verifyStatic();
        PreferencesStorage.putString(PREFERENCE_KEY_DISTRIBUTION_GROUP_ID, "g");
        verifyStatic();
        PreferencesStorage.remove(PREFERENCE_KEY_REQUEST_ID);
        verifyStatic();
        PreferencesStorage.remove(PREFERENCE_KEY_DOWNLOAD_ID);
        verifyStatic();
        PreferencesStorage.remove(PREFERENCE_KEY_DOWNLOAD_STATE);
        verify(httpClient).callAsync(argThat(new ArgumentMatcher<String>() {

            @Override
            public boolean matches(Object argument) {
                return argument.toString().startsWith(DistributeConstants.DEFAULT_API_URL);
            }
        }), anyString(), eq(headers), any(HttpClient.CallTemplate.class), any(ServiceCallback.class));

        /* If process is restarted, a new call will be made. Need to mock storage for that. */
        when(PreferencesStorage.getString(PREFERENCE_KEY_DISTRIBUTION_GROUP_ID)).thenReturn("g");
        when(PreferencesStorage.getString(PREFERENCE_KEY_UPDATE_TOKEN)).thenReturn("some token");
        restartProcessAndSdk();
        Distribute.getInstance().onActivityResumed(mActivity);
        verify(httpClient, times(2)).callAsync(argThat(new ArgumentMatcher<String>() {

            @Override
            public boolean matches(Object argument) {
                return argument.toString().startsWith(DistributeConstants.DEFAULT_API_URL);
            }
        }), anyString(), eq(headers), any(HttpClient.CallTemplate.class), any(ServiceCallback.class));
    }

    @Test
    public void happyPathUntilHangingCallWithToken() throws Exception {

        /* Setup mock. */
        HttpClientNetworkStateHandler httpClient = mock(HttpClientNetworkStateHandler.class);
        whenNew(HttpClientNetworkStateHandler.class).withAnyArguments().thenReturn(httpClient);
        UUID requestId = UUID.randomUUID();
        when(UUIDUtils.randomUUID()).thenReturn(requestId);
        when(PreferencesStorage.getString(PREFERENCE_KEY_REQUEST_ID)).thenReturn(requestId.toString());
        when(mPackageManager.getPackageInfo(DistributeUtils.TESTER_APP_PACKAGE_NAME, 0)).thenThrow(new PackageManager.NameNotFoundException());

        /* Mock install id from AppCenter. */
        UUID installId = UUID.randomUUID();
        when(mAppCenterFuture.get()).thenReturn(installId);
        when(AppCenter.getInstallId()).thenReturn(mAppCenterFuture);

        /* Start and resume: open browser. */
        start();
        Distribute.getInstance().onActivityResumed(mActivity);
        verifyStatic();
        String url = DistributeConstants.DEFAULT_INSTALL_URL;
        url += String.format(UPDATE_SETUP_PATH_FORMAT, "a");
        url += "?" + PARAMETER_RELEASE_HASH + "=" + TEST_HASH;
        url += "&" + PARAMETER_REDIRECT_ID + "=" + mContext.getPackageName();
        url += "&" + PARAMETER_REDIRECT_SCHEME + "=" + "appcenter";
        url += "&" + PARAMETER_REQUEST_ID + "=" + requestId.toString();
        url += "&" + PARAMETER_PLATFORM + "=" + PARAMETER_PLATFORM_VALUE;
        url += "&" + PARAMETER_ENABLE_UPDATE_SETUP_FAILURE_REDIRECT_KEY + "=" + "true";
        url += "&" + PARAMETER_INSTALL_ID + "=" + installId.toString();
        BrowserUtils.openBrowser(url, mActivity);
        verifyStatic();
        PreferencesStorage.putString(PREFERENCE_KEY_REQUEST_ID, requestId.toString());

        /* If browser already opened, activity changed must not recall it. */
        Distribute.getInstance().onActivityPaused(mActivity);
        Distribute.getInstance().onActivityResumed(mActivity);
        verifyStatic();
        BrowserUtils.openBrowser(url, mActivity);
        verifyStatic();
        PreferencesStorage.putString(PREFERENCE_KEY_REQUEST_ID, requestId.toString());

        /* Store token. */
        Distribute.getInstance().storeRedirectionParameters(requestId.toString(), "g", "some token");

        /* Verify behavior. */
        verifyStatic();
        PreferencesStorage.putString(PREFERENCE_KEY_UPDATE_TOKEN, "some token");
        verifyStatic();
        PreferencesStorage.putString(PREFERENCE_KEY_DISTRIBUTION_GROUP_ID, "g");
        verifyStatic();
        PreferencesStorage.remove(PREFERENCE_KEY_REQUEST_ID);
        verifyStatic();
        PreferencesStorage.remove(PREFERENCE_KEY_DOWNLOAD_ID);
        verifyStatic();
        PreferencesStorage.remove(PREFERENCE_KEY_DOWNLOAD_STATE);
        verify(mDistributeInfoTracker).updateDistributionGroupId("g");
        HashMap<String, String> headers = new HashMap<>();
        headers.put(DistributeConstants.HEADER_API_TOKEN, "some token");
        verify(httpClient).callAsync(argThat(new ArgumentMatcher<String>() {

            @Override
            public boolean matches(Object argument) {
                return argument.toString().startsWith(DistributeConstants.DEFAULT_API_URL);
            }
        }), anyString(), eq(headers), any(HttpClient.CallTemplate.class), any(ServiceCallback.class));

        /* If call already made, activity changed must not recall it. */
        Distribute.getInstance().onActivityPaused(mActivity);
        Distribute.getInstance().onActivityResumed(mActivity);

        /* Verify behavior. */
        verifyStatic();
        PreferencesStorage.putString(PREFERENCE_KEY_UPDATE_TOKEN, "some token");
        verifyStatic();
        PreferencesStorage.putString(PREFERENCE_KEY_DISTRIBUTION_GROUP_ID, "g");
        verifyStatic();
        PreferencesStorage.remove(PREFERENCE_KEY_REQUEST_ID);
        verifyStatic();
        PreferencesStorage.remove(PREFERENCE_KEY_DOWNLOAD_ID);
        verifyStatic();
        PreferencesStorage.remove(PREFERENCE_KEY_DOWNLOAD_STATE);
        verify(mDistributeInfoTracker).updateDistributionGroupId("g");
        verify(httpClient).callAsync(argThat(new ArgumentMatcher<String>() {

            @Override
            public boolean matches(Object argument) {
                return argument.toString().startsWith(DistributeConstants.DEFAULT_API_URL);
            }
        }), anyString(), eq(headers), any(HttpClient.CallTemplate.class), any(ServiceCallback.class));

        /* Call is still in progress. If we restart app, nothing happens we still wait. */
        restartResumeLauncher(mActivity);

        /* Verify behavior not changed. */
        verifyStatic();
        BrowserUtils.openBrowser(url, mActivity);
        verifyStatic();
        PreferencesStorage.putString(PREFERENCE_KEY_UPDATE_TOKEN, "some token");
        verifyStatic();
        PreferencesStorage.putString(PREFERENCE_KEY_DISTRIBUTION_GROUP_ID, "g");
        verifyStatic();
        PreferencesStorage.remove(PREFERENCE_KEY_REQUEST_ID);
        verifyStatic();
        PreferencesStorage.remove(PREFERENCE_KEY_DOWNLOAD_ID);
        verifyStatic();
        PreferencesStorage.remove(PREFERENCE_KEY_DOWNLOAD_STATE);
        verify(mDistributeInfoTracker).updateDistributionGroupId("g");
        verify(httpClient).callAsync(argThat(new ArgumentMatcher<String>() {

            @Override
            public boolean matches(Object argument) {
                return argument.toString().startsWith(DistributeConstants.DEFAULT_API_URL);
            }
        }), anyString(), eq(headers), any(HttpClient.CallTemplate.class), any(ServiceCallback.class));

        /* If process is restarted, a new call will be made. Need to mock storage for that. */
        when(PreferencesStorage.getString(PREFERENCE_KEY_DISTRIBUTION_GROUP_ID)).thenReturn("g");
        when(PreferencesStorage.getString(PREFERENCE_KEY_UPDATE_TOKEN)).thenReturn("some token");
        restartProcessAndSdk();
        Distribute.getInstance().onActivityResumed(mActivity);
        verify(httpClient, times(2)).callAsync(argThat(new ArgumentMatcher<String>() {

            @Override
            public boolean matches(Object argument) {
                return argument.toString().startsWith(DistributeConstants.DEFAULT_API_URL);
            }
        }), anyString(), eq(headers), any(HttpClient.CallTemplate.class), any(ServiceCallback.class));
    }

    @Test
    public void happyPathUntilHangingCallWithoutToken() throws Exception {

        /* Setup mock. */
        HttpClientNetworkStateHandler httpClient = mock(HttpClientNetworkStateHandler.class);
        whenNew(HttpClientNetworkStateHandler.class).withAnyArguments().thenReturn(httpClient);
        UUID requestId = UUID.randomUUID();
        when(UUIDUtils.randomUUID()).thenReturn(requestId);
        when(PreferencesStorage.getString(PREFERENCE_KEY_REQUEST_ID)).thenReturn(requestId.toString());
        when(mPackageManager.getPackageInfo(DistributeUtils.TESTER_APP_PACKAGE_NAME, 0)).thenThrow(new PackageManager.NameNotFoundException());

        /* Mock install id from AppCenter. */
        UUID installId = UUID.randomUUID();
        when(mAppCenterFuture.get()).thenReturn(installId);
        when(AppCenter.getInstallId()).thenReturn(mAppCenterFuture);

        /* Start and resume: open browser. */
        start();
        Distribute.getInstance().onActivityResumed(mActivity);
        verifyStatic();
        String url = DistributeConstants.DEFAULT_INSTALL_URL;
        url += String.format(UPDATE_SETUP_PATH_FORMAT, "a");
        url += "?" + PARAMETER_RELEASE_HASH + "=" + TEST_HASH;
        url += "&" + PARAMETER_REDIRECT_ID + "=" + mContext.getPackageName();
        url += "&" + PARAMETER_REDIRECT_SCHEME + "=" + "appcenter";
        url += "&" + PARAMETER_REQUEST_ID + "=" + requestId.toString();
        url += "&" + PARAMETER_PLATFORM + "=" + PARAMETER_PLATFORM_VALUE;
        url += "&" + PARAMETER_ENABLE_UPDATE_SETUP_FAILURE_REDIRECT_KEY + "=" + "true";
        url += "&" + PARAMETER_INSTALL_ID + "=" + installId.toString();
        BrowserUtils.openBrowser(url, mActivity);
        verifyStatic();
        PreferencesStorage.putString(PREFERENCE_KEY_REQUEST_ID, requestId.toString());

        /* If browser already opened, activity changed must not recall it. */
        Distribute.getInstance().onActivityPaused(mActivity);
        Distribute.getInstance().onActivityResumed(mActivity);
        verifyStatic();
        BrowserUtils.openBrowser(url, mActivity);
        verifyStatic();
        PreferencesStorage.putString(PREFERENCE_KEY_REQUEST_ID, requestId.toString());

        /* Store token. */
        Distribute.getInstance().storeRedirectionParameters(requestId.toString(), "g", null);

        /* Verify behavior. */
        verifyStatic();
        PreferencesStorage.remove(PREFERENCE_KEY_UPDATE_TOKEN);
        verifyStatic();
        PreferencesStorage.putString(PREFERENCE_KEY_DISTRIBUTION_GROUP_ID, "g");
        verifyStatic();
        PreferencesStorage.remove(PREFERENCE_KEY_REQUEST_ID);
        verifyStatic();
        PreferencesStorage.remove(PREFERENCE_KEY_DOWNLOAD_ID);
        verifyStatic();
        PreferencesStorage.remove(PREFERENCE_KEY_DOWNLOAD_STATE);
        verify(mDistributeInfoTracker).updateDistributionGroupId("g");
        HashMap<String, String> headers = new HashMap<>();
        verify(httpClient).callAsync(argThat(new ArgumentMatcher<String>() {

            @Override
            public boolean matches(Object argument) {
                return argument.toString().startsWith(DistributeConstants.DEFAULT_API_URL);
            }
        }), anyString(), eq(headers), any(HttpClient.CallTemplate.class), any(ServiceCallback.class));

        /* If call already made, activity changed must not recall it. */
        Distribute.getInstance().onActivityPaused(mActivity);
        Distribute.getInstance().onActivityResumed(mActivity);

        /* Verify behavior. */
        verifyStatic();
        PreferencesStorage.remove(PREFERENCE_KEY_UPDATE_TOKEN);
        verifyStatic();
        PreferencesStorage.putString(PREFERENCE_KEY_DISTRIBUTION_GROUP_ID, "g");
        verifyStatic();
        PreferencesStorage.remove(PREFERENCE_KEY_REQUEST_ID);
        verifyStatic();
        PreferencesStorage.remove(PREFERENCE_KEY_DOWNLOAD_ID);
        verifyStatic();
        PreferencesStorage.remove(PREFERENCE_KEY_DOWNLOAD_STATE);
        verify(mDistributeInfoTracker).updateDistributionGroupId("g");
        verify(httpClient).callAsync(argThat(new ArgumentMatcher<String>() {

            @Override
            public boolean matches(Object argument) {
                return argument.toString().startsWith(DistributeConstants.DEFAULT_API_URL);
            }
        }), anyString(), eq(headers), any(HttpClient.CallTemplate.class), any(ServiceCallback.class));

        /* Call is still in progress. If we restart app, nothing happens we still wait. */
        restartResumeLauncher(mActivity);

        /* Verify behavior not changed. */
        verifyStatic();
        BrowserUtils.openBrowser(url, mActivity);
        verifyStatic();
        PreferencesStorage.remove(PREFERENCE_KEY_UPDATE_TOKEN);
        verifyStatic();
        PreferencesStorage.putString(PREFERENCE_KEY_DISTRIBUTION_GROUP_ID, "g");
        verifyStatic();
        PreferencesStorage.remove(PREFERENCE_KEY_REQUEST_ID);
        verifyStatic();
        PreferencesStorage.remove(PREFERENCE_KEY_DOWNLOAD_ID);
        verifyStatic();
        PreferencesStorage.remove(PREFERENCE_KEY_DOWNLOAD_STATE);
        verify(mDistributeInfoTracker).updateDistributionGroupId("g");
        verify(httpClient).callAsync(argThat(new ArgumentMatcher<String>() {

            @Override
            public boolean matches(Object argument) {
                return argument.toString().startsWith(DistributeConstants.DEFAULT_API_URL);
            }
        }), anyString(), eq(headers), any(HttpClient.CallTemplate.class), any(ServiceCallback.class));

        /* If process is restarted, a new call will be made. Need to mock storage for that. */
        when(PreferencesStorage.getString(PREFERENCE_KEY_DISTRIBUTION_GROUP_ID)).thenReturn("g");
        restartProcessAndSdk();
        Distribute.getInstance().onActivityResumed(mActivity);
        verify(httpClient, times(2)).callAsync(argThat(new ArgumentMatcher<String>() {

            @Override
            public boolean matches(Object argument) {
                return argument.toString().startsWith(DistributeConstants.DEFAULT_API_URL);
            }
        }), anyString(), eq(headers), any(HttpClient.CallTemplate.class), any(ServiceCallback.class));
    }

    @Test
    public void setUrls() throws Exception {

        /* Setup mock. */
        Distribute.setInstallUrl("http://mock");
        Distribute.setApiUrl("https://mock2");
        HttpClientNetworkStateHandler httpClient = mock(HttpClientNetworkStateHandler.class);
        whenNew(HttpClientNetworkStateHandler.class).withAnyArguments().thenReturn(httpClient);
        UUID requestId = UUID.randomUUID();
        when(UUIDUtils.randomUUID()).thenReturn(requestId);
        when(PreferencesStorage.getString(PREFERENCE_KEY_REQUEST_ID)).thenReturn(requestId.toString());
        when(mPackageManager.getPackageInfo(DistributeUtils.TESTER_APP_PACKAGE_NAME, 0)).thenThrow(new PackageManager.NameNotFoundException());

        /* Mock install id from AppCenter. */
        UUID installId = UUID.randomUUID();
        when(mAppCenterFuture.get()).thenReturn(installId);
        when(AppCenter.getInstallId()).thenReturn(mAppCenterFuture);

        /* Start and resume: open browser. */
        start();
        Distribute.getInstance().onActivityResumed(mActivity);
        verifyStatic();
        String url = "http://mock";
        url += String.format(UPDATE_SETUP_PATH_FORMAT, "a");
        url += "?" + PARAMETER_RELEASE_HASH + "=" + TEST_HASH;
        url += "&" + PARAMETER_REDIRECT_ID + "=" + mContext.getPackageName();
        url += "&" + PARAMETER_REDIRECT_SCHEME + "=" + "appcenter";
        url += "&" + PARAMETER_REQUEST_ID + "=" + requestId.toString();
        url += "&" + PARAMETER_PLATFORM + "=" + PARAMETER_PLATFORM_VALUE;
        url += "&" + PARAMETER_ENABLE_UPDATE_SETUP_FAILURE_REDIRECT_KEY + "=" + "true";
        url += "&" + PARAMETER_INSTALL_ID + "=" + installId.toString();
        BrowserUtils.openBrowser(url, mActivity);
        verifyStatic();
        PreferencesStorage.putString(PREFERENCE_KEY_REQUEST_ID, requestId.toString());

        /* Store token. */
        Distribute.getInstance().storeRedirectionParameters(requestId.toString(), "g", "some token");
        HashMap<String, String> headers = new HashMap<>();
        headers.put(DistributeConstants.HEADER_API_TOKEN, "some token");
        verify(httpClient).callAsync(argThat(new ArgumentMatcher<String>() {

            @Override
            public boolean matches(Object argument) {
                return argument.toString().startsWith("https://mock2");
            }
        }), anyString(), eq(headers), any(HttpClient.CallTemplate.class), any(ServiceCallback.class));
    }

    @Test
    public void computeHashFailsWhenOpeningBrowser() throws Exception {

        /* Mock package manager. */
        when(mPackageManager.getPackageInfo("com.contoso", 0)).thenThrow(new PackageManager.NameNotFoundException());

        /* Mock install id from AppCenter. */
        UUID installId = UUID.randomUUID();
        when(mAppCenterFuture.get()).thenReturn(installId);
        when(AppCenter.getInstallId()).thenReturn(mAppCenterFuture);

        /* Start and resume: open browser. */
        start();
        Distribute.getInstance().onActivityResumed(mActivity);

        /* Verify only tried once. */
        verify(mPackageManager).getPackageInfo("com.contoso", 0);

        /* And verify we didn't open browser. */
        verifyStatic(never());
        BrowserUtils.openBrowser(anyString(), any(Activity.class));
        verifyStatic(never());
        PreferencesStorage.putString(anyString(), anyString());
    }

    @Test
    public void disableBeforeStoreToken() throws Exception {
        when(mPackageManager.getPackageInfo(DistributeUtils.TESTER_APP_PACKAGE_NAME, 0)).thenThrow(new PackageManager.NameNotFoundException());

        /* Start and resume: open browser. */
        UUID requestId = UUID.randomUUID();
        when(UUIDUtils.randomUUID()).thenReturn(requestId);

        /* Mock install id from AppCenter. */
        UUID installId = UUID.randomUUID();
        when(mAppCenterFuture.get()).thenReturn(installId);
        when(AppCenter.getInstallId()).thenReturn(mAppCenterFuture);

        /* Start and resume: open browser. */
        start();
        Distribute.getInstance().onActivityResumed(mActivity);
        verifyStatic();
        String url = DistributeConstants.DEFAULT_INSTALL_URL;
        url += String.format(UPDATE_SETUP_PATH_FORMAT, "a");
        url += "?" + PARAMETER_RELEASE_HASH + "=" + TEST_HASH;
        url += "&" + PARAMETER_REDIRECT_ID + "=" + mContext.getPackageName();
        url += "&" + PARAMETER_REDIRECT_SCHEME + "=" + "appcenter";
        url += "&" + PARAMETER_REQUEST_ID + "=" + requestId.toString();
        url += "&" + PARAMETER_PLATFORM + "=" + PARAMETER_PLATFORM_VALUE;
        url += "&" + PARAMETER_ENABLE_UPDATE_SETUP_FAILURE_REDIRECT_KEY + "=" + "true";
        url += "&" + PARAMETER_INSTALL_ID + "=" + installId.toString();
        BrowserUtils.openBrowser(url, mActivity);
        verifyStatic();
        PreferencesStorage.putString(PREFERENCE_KEY_REQUEST_ID, requestId.toString());

        /* Disable. */
        Distribute.setEnabled(false);
        assertFalse(Distribute.isEnabled().get());

        /* Store token. */
        Distribute.getInstance().storeRedirectionParameters(requestId.toString(), "g", "some token");

        /* Verify behavior. */
        verifyStatic(never());
        PreferencesStorage.putString(PREFERENCE_KEY_UPDATE_TOKEN, "some token");
        verifyStatic();
        PreferencesStorage.remove(PREFERENCE_KEY_REQUEST_ID);
        verifyStatic();
        PreferencesStorage.remove(PREFERENCE_KEY_DOWNLOAD_ID);
        verifyStatic();
        PreferencesStorage.remove(PREFERENCE_KEY_DOWNLOAD_STATE);

        /* Since after disabling once, the request id was deleted we can enable/disable it will also ignore the request. */
        Distribute.setEnabled(true);
        assertTrue(Distribute.isEnabled().get());

        /* Store token. */
        Distribute.getInstance().storeRedirectionParameters(requestId.toString(), "g", "some token");

        /* Verify behavior. */
        verifyStatic(never());
        PreferencesStorage.putString(PREFERENCE_KEY_UPDATE_TOKEN, "some token");
    }

    @Test
    public void disableWhileCheckingRelease() throws Exception {

        /* Mock we already have token. */
        when(PreferencesStorage.getString(PREFERENCE_KEY_UPDATE_TOKEN)).thenReturn("some token");
        HttpClientNetworkStateHandler httpClient = mock(HttpClientNetworkStateHandler.class);
        whenNew(HttpClientNetworkStateHandler.class).withAnyArguments().thenReturn(httpClient);
        ServiceCall firstCall = mock(ServiceCall.class);
        when(httpClient.callAsync(anyString(), anyString(), anyMapOf(String.class, String.class), any(HttpClient.CallTemplate.class), any(ServiceCallback.class))).thenReturn(firstCall).thenReturn(mock(ServiceCall.class));
        HashMap<String, String> headers = new HashMap<>();
        headers.put(DistributeConstants.HEADER_API_TOKEN, "some token");

        /* The call is only triggered when app is resumed. */
        start();
        verify(httpClient, never()).callAsync(anyString(), anyString(), eq(headers), any(HttpClient.CallTemplate.class), any(ServiceCallback.class));
        Distribute.getInstance().onActivityResumed(mock(Activity.class));
        verify(httpClient).callAsync(anyString(), anyString(), eq(headers), any(HttpClient.CallTemplate.class), any(ServiceCallback.class));

        /* Verify cancel on disabling. */
        verify(firstCall, never()).cancel();
        Distribute.setEnabled(false);
        verify(firstCall).cancel();

        /* No more call on that one. */
        Distribute.setEnabled(true);
        Distribute.setEnabled(false);
        verify(firstCall).cancel();
    }

    private void checkReleaseFailure(final Exception exception, VerificationMode deleteTokenVerificationMode) throws Exception {

        /* Mock we already have token. */
        when(PreferencesStorage.getString(PREFERENCE_KEY_UPDATE_TOKEN)).thenReturn("some token");
        HttpClientNetworkStateHandler httpClient = mock(HttpClientNetworkStateHandler.class);
        whenNew(HttpClientNetworkStateHandler.class).withAnyArguments().thenReturn(httpClient);
        when(httpClient.callAsync(anyString(), anyString(), anyMapOf(String.class, String.class), any(HttpClient.CallTemplate.class), any(ServiceCallback.class))).thenAnswer(new Answer<ServiceCall>() {

            @Override
            public ServiceCall answer(InvocationOnMock invocation) throws Throwable {
                ((ServiceCallback) invocation.getArguments()[4]).onCallFailed(exception);
                return mock(ServiceCall.class);
            }
        });
        HashMap<String, String> headers = new HashMap<>();
        headers.put(DistributeConstants.HEADER_API_TOKEN, "some token");

        /* Trigger call. */
        start();
        Distribute.getInstance().onActivityResumed(mock(Activity.class));
        verify(httpClient).callAsync(anyString(), anyString(), eq(headers), any(HttpClient.CallTemplate.class), any(ServiceCallback.class));

        /* Verify on failure we complete workflow. */
        verifyStatic();
        PreferencesStorage.remove(PREFERENCE_KEY_DOWNLOAD_STATE);

        /* Check token kept or not depending on the test. */
        verifyStatic(deleteTokenVerificationMode);
        PreferencesStorage.remove(PREFERENCE_KEY_UPDATE_TOKEN);

        /* After that if we resume app nothing happens. */
        Distribute.getInstance().onActivityPaused(mock(Activity.class));
        Distribute.getInstance().onActivityResumed(mock(Activity.class));
        verify(httpClient).callAsync(anyString(), anyString(), eq(headers), any(HttpClient.CallTemplate.class), any(ServiceCallback.class));
    }

    @Test
    public void checkReleaseFailsRecoverable503() throws Exception {
        checkReleaseFailure(new HttpException(503), never());
    }

    @Test
    public void checkReleaseFailsWith403() throws Exception {
        checkReleaseFailure(new HttpException(403), times(1));

    }

    @Test
    public void checkReleaseFailsWithSomeSSL() throws Exception {
        checkReleaseFailure(new SSLPeerUnverifiedException("unsecured connection"), times(1));
    }

    @Test
    public void checkReleaseFailsWithSome404urlNotFound() throws Exception {

        /* Mock error parsing. */
        mockStatic(ErrorDetails.class);
        final String errorPayload = "<html>Not Found</html>";
        when(ErrorDetails.parse(errorPayload)).thenThrow(new JSONException("Expected {"));
        final Exception exception = new HttpException(404, errorPayload);
        checkReleaseFailure(exception, times(1));
    }

    @Test
    public void checkReleaseFailsWithSome404noRelease() throws Exception {

        /* Mock error parsing. */
        ErrorDetails errorDetails = mock(ErrorDetails.class);
        when(errorDetails.getCode()).thenReturn(ErrorDetails.NO_RELEASES_FOR_USER_CODE);
        mockStatic(ErrorDetails.class);
        String errorPayload = "{code: 'no_releases_for_user'}";
        when(ErrorDetails.parse(errorPayload)).thenReturn(errorDetails);
        checkReleaseFailure(new HttpException(404, errorPayload), never());
    }


    @Test
    public void checkReleaseFailsParsing() throws Exception {

        /* Mock we already have token. */
        when(PreferencesStorage.getString(PREFERENCE_KEY_UPDATE_TOKEN)).thenReturn("some token");
        HttpClientNetworkStateHandler httpClient = mock(HttpClientNetworkStateHandler.class);
        whenNew(HttpClientNetworkStateHandler.class).withAnyArguments().thenReturn(httpClient);
        when(httpClient.callAsync(anyString(), anyString(), anyMapOf(String.class, String.class), any(HttpClient.CallTemplate.class), any(ServiceCallback.class))).thenAnswer(new Answer<ServiceCall>() {

            @Override
            public ServiceCall answer(InvocationOnMock invocation) throws Throwable {
                ((ServiceCallback) invocation.getArguments()[4]).onCallSucceeded("mock");
                return mock(ServiceCall.class);
            }
        });
        HashMap<String, String> headers = new HashMap<>();
        headers.put(DistributeConstants.HEADER_API_TOKEN, "some token");
        when(ReleaseDetails.parse(anyString())).thenThrow(new JSONException("mock"));

        /* Trigger call. */
        start();
        Distribute.getInstance().onActivityResumed(mock(Activity.class));
        verify(httpClient).callAsync(anyString(), anyString(), eq(headers), any(HttpClient.CallTemplate.class), any(ServiceCallback.class));

        /* Verify on failure we complete workflow. */
        verifyStatic();
        PreferencesStorage.remove(PREFERENCE_KEY_DOWNLOAD_STATE);

        /* After that if we resume app nothing happens. */
        Distribute.getInstance().onActivityPaused(mock(Activity.class));
        Distribute.getInstance().onActivityResumed(mock(Activity.class));
        verify(httpClient).callAsync(anyString(), anyString(), eq(headers), any(HttpClient.CallTemplate.class), any(ServiceCallback.class));
    }

    @Test
    public void disableBeforeCheckReleaseFails() throws Exception {

        /* Mock we already have token. */
        when(PreferencesStorage.getString(PREFERENCE_KEY_UPDATE_TOKEN)).thenReturn("some token");
        HttpClientNetworkStateHandler httpClient = mock(HttpClientNetworkStateHandler.class);
        whenNew(HttpClientNetworkStateHandler.class).withAnyArguments().thenReturn(httpClient);
        final Semaphore beforeSemaphore = new Semaphore(0);
        final Semaphore afterSemaphore = new Semaphore(0);
        when(httpClient.callAsync(anyString(), anyString(), anyMapOf(String.class, String.class), any(HttpClient.CallTemplate.class), any(ServiceCallback.class))).thenAnswer(new Answer<ServiceCall>() {

            @Override
            public ServiceCall answer(final InvocationOnMock invocation) throws Throwable {
                new Thread() {

                    @Override
                    public void run() {
                        beforeSemaphore.acquireUninterruptibly();
                        ((ServiceCallback) invocation.getArguments()[4]).onCallFailed(new HttpException(403));
                        afterSemaphore.release();
                    }
                }.start();
                return mock(ServiceCall.class);
            }
        });
        HashMap<String, String> headers = new HashMap<>();
        headers.put(DistributeConstants.HEADER_API_TOKEN, "some token");

        /* Trigger call. */
        start();
        Distribute.getInstance().onActivityResumed(mock(Activity.class));
        verify(httpClient).callAsync(anyString(), anyString(), eq(headers), any(HttpClient.CallTemplate.class), any(ServiceCallback.class));

        /* Disable before it fails. */
        Distribute.setEnabled(false);
        verifyStatic();
        PreferencesStorage.remove(PREFERENCE_KEY_DOWNLOAD_STATE);
        verifyStatic(never());
        PreferencesStorage.remove(PREFERENCE_KEY_UPDATE_TOKEN);
        beforeSemaphore.release();
        afterSemaphore.acquireUninterruptibly();

        /* Verify complete workflow call ignored. i.e. no more call to delete the state. */
        verifyStatic();
        PreferencesStorage.remove(PREFERENCE_KEY_DOWNLOAD_STATE);

        /* After that if we resume app nothing happens. */
        Distribute.getInstance().onActivityPaused(mock(Activity.class));
        Distribute.getInstance().onActivityResumed(mock(Activity.class));
        verify(httpClient).callAsync(anyString(), anyString(), eq(headers), any(HttpClient.CallTemplate.class), any(ServiceCallback.class));
    }

    @Test
    public void disableBeforeCheckReleaseSucceed() throws Exception {

        /* Mock we already have token. */
        when(PreferencesStorage.getString(PREFERENCE_KEY_UPDATE_TOKEN)).thenReturn("some token");
        HttpClientNetworkStateHandler httpClient = mock(HttpClientNetworkStateHandler.class);
        whenNew(HttpClientNetworkStateHandler.class).withAnyArguments().thenReturn(httpClient);
        final Semaphore beforeSemaphore = new Semaphore(0);
        final Semaphore afterSemaphore = new Semaphore(0);
        when(httpClient.callAsync(anyString(), anyString(), anyMapOf(String.class, String.class), any(HttpClient.CallTemplate.class), any(ServiceCallback.class))).thenAnswer(new Answer<ServiceCall>() {

            @Override
            public ServiceCall answer(final InvocationOnMock invocation) throws Throwable {
                new Thread() {

                    @Override
                    public void run() {
                        beforeSemaphore.acquireUninterruptibly();
                        ((ServiceCallback) invocation.getArguments()[4]).onCallSucceeded("mock");
                        afterSemaphore.release();
                    }
                }.start();
                return mock(ServiceCall.class);
            }
        });
        HashMap<String, String> headers = new HashMap<>();
        headers.put(DistributeConstants.HEADER_API_TOKEN, "some token");

        /* Trigger call. */
        start();
        Distribute.getInstance().onActivityResumed(mock(Activity.class));
        verify(httpClient).callAsync(anyString(), anyString(), eq(headers), any(HttpClient.CallTemplate.class), any(ServiceCallback.class));

        /* Disable before it succeeds. */
        Distribute.setEnabled(false);
        verifyStatic();
        PreferencesStorage.remove(PREFERENCE_KEY_DOWNLOAD_STATE);
        verifyStatic(never());
        PreferencesStorage.remove(PREFERENCE_KEY_UPDATE_TOKEN);
        beforeSemaphore.release();
        afterSemaphore.acquireUninterruptibly();

        /* Verify complete workflow call skipped. i.e. no more call to delete the state. */
        verifyStatic();
        PreferencesStorage.remove(PREFERENCE_KEY_DOWNLOAD_STATE);

        /* After that if we resume app nothing happens. */
        Distribute.getInstance().onActivityPaused(mock(Activity.class));
        Distribute.getInstance().onActivityResumed(mock(Activity.class));
        verify(httpClient).callAsync(anyString(), anyString(), eq(headers), any(HttpClient.CallTemplate.class), any(ServiceCallback.class));
        verify(mDialog, never()).show();
    }

    @Test
    public void storeBetterEncryptedToken() throws Exception {

        /* Mock we already have token. */
        when(PreferencesStorage.getString(PREFERENCE_KEY_UPDATE_TOKEN)).thenReturn("some encrypted token");
        when(mCryptoUtils.decrypt(eq("some encrypted token"), anyBoolean())).thenReturn(new CryptoUtils.DecryptedData("some token", "some better encrypted token"));
        HttpClientNetworkStateHandler httpClient = mock(HttpClientNetworkStateHandler.class);
        whenNew(HttpClientNetworkStateHandler.class).withAnyArguments().thenReturn(httpClient);
        HashMap<String, String> headers = new HashMap<>();
        headers.put(DistributeConstants.HEADER_API_TOKEN, "some token");

        /* Trigger call. */
        start();
        Distribute.getInstance().onActivityResumed(mock(Activity.class));
        verify(httpClient).callAsync(anyString(), anyString(), eq(headers), any(HttpClient.CallTemplate.class), any(ServiceCallback.class));

        /* Verify storage was updated with new encrypted value. */
        verifyStatic();
        PreferencesStorage.putString(PREFERENCE_KEY_UPDATE_TOKEN, "some better encrypted token");
    }

    @Test
    public void useMobileCenterFailOverForDecryptAndReleaseDetailsPrivate() throws Exception {
        when(mMobileCenterPreferencesStorage.getString(PREFERENCE_KEY_UPDATE_TOKEN, null)).thenReturn("some token MC");
        when(mMobileCenterPreferencesStorage.getString(PREFERENCE_KEY_DISTRIBUTION_GROUP_ID, null)).thenReturn("some group MC");
        HttpClientNetworkStateHandler httpClient = mock(HttpClientNetworkStateHandler.class);
        whenNew(HttpClientNetworkStateHandler.class).withAnyArguments().thenReturn(httpClient);
        HashMap<String, String> headers = new HashMap<>();
        headers.put(DistributeConstants.HEADER_API_TOKEN, "some token MC");

        /* Primary storage will be missing data. */
        start();
        Distribute.getInstance().onActivityResumed(mActivity);
        verify(httpClient).callAsync(anyString(), anyString(), eq(headers), any(HttpClient.CallTemplate.class), any(ServiceCallback.class));

        /* Verify the new strings were put into PreferencesStorage */
        verifyStatic();
        PreferencesStorage.putString(PREFERENCE_KEY_UPDATE_TOKEN, "some token MC");
        verifyStatic();
        PreferencesStorage.putString(PREFERENCE_KEY_DISTRIBUTION_GROUP_ID, "some group MC");
        verify(mDistributeInfoTracker).updateDistributionGroupId("some group MC");
    }

    @Test
    public void useMobileCenterFailOverForDecryptAndReleaseDetailsPublic() throws Exception {
        when(mMobileCenterPreferencesStorage.getString(PREFERENCE_KEY_UPDATE_TOKEN, null)).thenReturn(null);
        when(mMobileCenterPreferencesStorage.getString(PREFERENCE_KEY_DISTRIBUTION_GROUP_ID, null)).thenReturn("some group MC");
        HttpClientNetworkStateHandler httpClient = mock(HttpClientNetworkStateHandler.class);
        whenNew(HttpClientNetworkStateHandler.class).withAnyArguments().thenReturn(httpClient);
        HashMap<String, String> headers = new HashMap<>();

        /* Primary storage will be missing data. */
        start();
        Distribute.getInstance().onActivityResumed(mActivity);
        verify(httpClient).callAsync(anyString(), anyString(), eq(headers), any(HttpClient.CallTemplate.class), any(ServiceCallback.class));

        /* Verify the group was saved into new storage. */
        verifyStatic(never());
        PreferencesStorage.putString(eq(PREFERENCE_KEY_UPDATE_TOKEN), anyString());
        verifyStatic();
        PreferencesStorage.putString(PREFERENCE_KEY_DISTRIBUTION_GROUP_ID, "some group MC");
        verify(mDistributeInfoTracker).updateDistributionGroupId("some group MC");
    }

    @Test
    public void willNotReportReleaseInstallForPrivateGroupWithoutStoredReleaseHash() throws Exception {
        when(PreferencesStorage.getString(PREFERENCE_KEY_UPDATE_TOKEN)).thenReturn("some encrypted token");
        when(mCryptoUtils.decrypt(eq("some encrypted token"), anyBoolean())).thenReturn(new CryptoUtils.DecryptedData("some token", "some better encrypted token"));

        /* Mock httpClient. */
        HttpClientNetworkStateHandler httpClient = mock(HttpClientNetworkStateHandler.class);
        whenNew(HttpClientNetworkStateHandler.class).withAnyArguments().thenReturn(httpClient);
        HashMap<String, String> headers = new HashMap<>();
        headers.put(DistributeConstants.HEADER_API_TOKEN, "some token");

        /* Trigger call. */
        start();
        Distribute.getInstance().onActivityResumed(mActivity);
        ArgumentMatcher<String> urlArg = new ArgumentMatcher<String>() {

            @Override
            public boolean matches(Object argument) {
                return argument.toString().matches("^https://.*?/sdk/apps/a/releases/latest\\?release_hash=" + TEST_HASH + "$");
            }
        };
        verify(httpClient).callAsync(argThat(urlArg), eq("GET"), eq(headers), any(HttpClient.CallTemplate.class), any(ServiceCallback.class));
    }

    @Test
    public void willNotReportReleaseInstallForPrivateGroupWhenReleaseHashesDontMatch() throws Exception {
        when(mMobileCenterPreferencesStorage.getString(PREFERENCE_KEY_UPDATE_TOKEN, null)).thenReturn("some token MC");
        when(mMobileCenterPreferencesStorage.getString(PREFERENCE_KEY_DISTRIBUTION_GROUP_ID, null)).thenReturn("fake-distribution-id");
        when(PreferencesStorage.getString(PREFERENCE_KEY_DOWNLOADED_RELEASE_HASH)).thenReturn("fake-release-hash");

        /* Mock httpClient. */
        HttpClientNetworkStateHandler httpClient = mock(HttpClientNetworkStateHandler.class);
        whenNew(HttpClientNetworkStateHandler.class).withAnyArguments().thenReturn(httpClient);
        HashMap<String, String> headers = new HashMap<>();
        headers.put(DistributeConstants.HEADER_API_TOKEN, "some token MC");

        /* Primary storage will be missing data. */
        start();
        Distribute.getInstance().onActivityResumed(mActivity);
        ArgumentMatcher<String> urlArg = new ArgumentMatcher<String>() {

            @Override
            public boolean matches(Object argument) {
                return argument.toString().matches("^https://.*?/sdk/apps/a/releases/latest\\?release_hash=" + TEST_HASH + "$");
            }
        };
        verify(httpClient).callAsync(argThat(urlArg), eq("GET"), eq(headers), any(HttpClient.CallTemplate.class), any(ServiceCallback.class));
    }

    @Test
    public void reportReleaseInstallForPrivateGroupWhenReleaseHashesMatch() throws Exception {
        final String distributionGroupId = "fake-distribution-id";
        when(mMobileCenterPreferencesStorage.getString(PREFERENCE_KEY_UPDATE_TOKEN, null)).thenReturn("some token MC");
        when(mMobileCenterPreferencesStorage.getString(PREFERENCE_KEY_DISTRIBUTION_GROUP_ID, null)).thenReturn(distributionGroupId);
        when(PreferencesStorage.getString(PREFERENCE_KEY_DOWNLOADED_RELEASE_HASH)).thenReturn(TEST_HASH);
        when(PreferencesStorage.getInt(PREFERENCE_KEY_DOWNLOADED_RELEASE_ID)).thenReturn(4);

        /* Mock install id from AppCenter. */
        final UUID installId = UUID.randomUUID();
        when(mAppCenterFuture.get()).thenReturn(installId);
        when(AppCenter.getInstallId()).thenReturn(mAppCenterFuture);

        /* Mock httpClient. */
        HttpClientNetworkStateHandler httpClient = mock(HttpClientNetworkStateHandler.class);
        whenNew(HttpClientNetworkStateHandler.class).withAnyArguments().thenReturn(httpClient);
        HashMap<String, String> headers = new HashMap<>();
        headers.put(DistributeConstants.HEADER_API_TOKEN, "some token MC");

        /* Primary storage will be missing data. */
        start();
        Distribute.getInstance().onActivityResumed(mActivity);
        ArgumentMatcher<String> urlArg = new ArgumentMatcher<String>() {

            @Override
            public boolean matches(Object argument) {
                return argument.toString().matches("^https://.*?/sdk/apps/a/releases/latest\\?release_hash=" + TEST_HASH + "&distribution_group_id=" + distributionGroupId + "&downloaded_release_id=4$");
            }
        };
        verify(httpClient).callAsync(argThat(urlArg), eq("GET"), eq(headers), any(HttpClient.CallTemplate.class), any(ServiceCallback.class));
    }

    @Test
    public void reportReleaseInstallForPublicGroupWhenReleaseHashesMatch() throws Exception {
        when(mMobileCenterPreferencesStorage.getString(PREFERENCE_KEY_UPDATE_TOKEN, null)).thenReturn(null);
        when(mMobileCenterPreferencesStorage.getString(PREFERENCE_KEY_DISTRIBUTION_GROUP_ID, null)).thenReturn("fake-distribution-id");
        when(PreferencesStorage.getString(PREFERENCE_KEY_DOWNLOADED_RELEASE_HASH)).thenReturn(TEST_HASH);
        when(PreferencesStorage.getInt(PREFERENCE_KEY_DOWNLOADED_RELEASE_ID)).thenReturn(4);

        /* Mock install id from AppCenter. */
        final UUID installId = UUID.randomUUID();
        when(mAppCenterFuture.get()).thenReturn(installId);
        when(AppCenter.getInstallId()).thenReturn(mAppCenterFuture);

        /* Mock httpClient. */
        HttpClientNetworkStateHandler httpClient = mock(HttpClientNetworkStateHandler.class);
        whenNew(HttpClientNetworkStateHandler.class).withAnyArguments().thenReturn(httpClient);
        HashMap<String, String> headers = new HashMap<>();

        /* Primary storage will be missing data. */
        start();
        Distribute.getInstance().onActivityResumed(mActivity);
        ArgumentMatcher<String> urlArg = new ArgumentMatcher<String>() {

            @Override
            public boolean matches(Object argument) {
                return argument.toString().matches("^https://.*?/public/sdk/apps/a/distribution_groups/fake-distribution-id/releases/latest\\?release_hash=" + TEST_HASH + "&install_id=" + installId + "&downloaded_release_id=4$");
            }
        };
        verify(httpClient).callAsync(argThat(urlArg), eq("GET"), eq(headers), any(HttpClient.CallTemplate.class), any(ServiceCallback.class));
    }

    @Test
<<<<<<< HEAD
    public void shouldChangeDistributionGroupIdIfStoredIdDoesntMatchDownloadedId() throws Exception {

        /* Mock release details. */
        String downloadedDistributionGroupId = "fake-downloaded-id";
        mockStatic(DistributeUtils.class);
        when(DistributeUtils.computeReleaseHash(any(PackageInfo.class))).thenReturn("fake-hash");
        when(PreferencesStorage.getString(PREFERENCE_KEY_DOWNLOADED_RELEASE_HASH)).thenReturn("fake-hash");
        when(PreferencesStorage.getString(PREFERENCE_KEY_DISTRIBUTION_GROUP_ID)).thenReturn("fake-id");
        when(PreferencesStorage.getString(PREFERENCE_KEY_DOWNLOADED_DISTRIBUTION_GROUP_ID)).thenReturn(downloadedDistributionGroupId);

        /* Trigger call. */
        start();

        /* Verify group ID. */
        verifyStatic();
        PreferencesStorage.putString(PREFERENCE_KEY_DISTRIBUTION_GROUP_ID, downloadedDistributionGroupId);
        verifyStatic();
        PreferencesStorage.remove(PREFERENCE_KEY_DOWNLOADED_DISTRIBUTION_GROUP_ID);
    }

    @Test
    public void shouldChangeDistributionGroupIdIfStoredIdIsNull() throws Exception {

        /* Mock release details. */
        String downloadedDistributionGroupId = "fake-downloaded-id";
        mockStatic(DistributeUtils.class);
        when(DistributeUtils.computeReleaseHash(any(PackageInfo.class))).thenReturn("fake-hash");
        when(PreferencesStorage.getString(PREFERENCE_KEY_DOWNLOADED_RELEASE_HASH)).thenReturn("fake-hash");
        when(PreferencesStorage.getString(PREFERENCE_KEY_DISTRIBUTION_GROUP_ID)).thenReturn(null);
        when(PreferencesStorage.getString(PREFERENCE_KEY_DOWNLOADED_DISTRIBUTION_GROUP_ID)).thenReturn(downloadedDistributionGroupId);

        /* Trigger call. */
        start();

        /* Verify group ID. */
        verifyStatic();
        PreferencesStorage.putString(PREFERENCE_KEY_DISTRIBUTION_GROUP_ID, downloadedDistributionGroupId);
        verifyStatic();
        PreferencesStorage.remove(PREFERENCE_KEY_DOWNLOADED_DISTRIBUTION_GROUP_ID);
    }

    @Test
    public void shouldNotChangeDistributionGroupIdIfStoredIdMatchDownloadedId() throws Exception {

        /* Mock release details. */
        mockStatic(DistributeUtils.class);
        when(DistributeUtils.computeReleaseHash(any(PackageInfo.class))).thenReturn("fake-hash");
        when(PreferencesStorage.getString(PREFERENCE_KEY_DOWNLOADED_RELEASE_HASH)).thenReturn("fake-hash");
        when(PreferencesStorage.getString(PREFERENCE_KEY_DISTRIBUTION_GROUP_ID)).thenReturn("fake-id");
        when(PreferencesStorage.getString(PREFERENCE_KEY_DOWNLOADED_DISTRIBUTION_GROUP_ID)).thenReturn("fake-id");

        /* Trigger call. */
        start();

        /* Verify group ID. */
        verifyStatic(never());
        PreferencesStorage.putString(eq(PREFERENCE_KEY_DISTRIBUTION_GROUP_ID), anyString());
        verifyStatic(never());
        PreferencesStorage.remove(PREFERENCE_KEY_DOWNLOADED_DISTRIBUTION_GROUP_ID);
    }

    @Test
    public void shouldNotChangeDistributionGroupIdIfAppWasntUpdated() throws Exception {

        /* Mock release details. */
        mockStatic(DistributeUtils.class);
        when(DistributeUtils.computeReleaseHash(any(PackageInfo.class))).thenReturn("fake-hash");
        when(PreferencesStorage.getString(PREFERENCE_KEY_DOWNLOADED_RELEASE_HASH)).thenReturn(null);
        when(PreferencesStorage.getString(PREFERENCE_KEY_DISTRIBUTION_GROUP_ID)).thenReturn("fake-id");
        when(PreferencesStorage.getString(PREFERENCE_KEY_DOWNLOADED_DISTRIBUTION_GROUP_ID)).thenReturn(null);

        /* Trigger call. */
        start();

        /* Verify group ID. */
        verifyStatic(never());
        PreferencesStorage.putString(eq(PREFERENCE_KEY_DISTRIBUTION_GROUP_ID), anyString());
        verifyStatic(never());
        PreferencesStorage.remove(PREFERENCE_KEY_DOWNLOADED_DISTRIBUTION_GROUP_ID);
    }

    @Test
    public void shouldNotChangeDistributionGroupIdIfCurrentPackageInfoIsNull() throws Exception {

        /* Mock release details. */
        mockStatic(DistributeUtils.class);
        when(mPackageManager.getPackageInfo(anyString(), anyInt())).thenReturn(null);
        when(PreferencesStorage.getString(PREFERENCE_KEY_DOWNLOADED_RELEASE_HASH)).thenReturn("fake-hash");

        /* Verify group ID. */
        verifyStatic(never());
        PreferencesStorage.putString(eq(PREFERENCE_KEY_DISTRIBUTION_GROUP_ID), anyString());
        verifyStatic(never());
        PreferencesStorage.remove(PREFERENCE_KEY_DOWNLOADED_DISTRIBUTION_GROUP_ID);
=======
    public void enqueueDistributionStartSessionLogAfterEnablingUpdates() throws Exception {

        /* Setup mock. */
        mockStatic(SessionContext.class);
        SessionContext sessionContext = mock(SessionContext.class);
        when(SessionContext.getInstance()).thenReturn(sessionContext);
        SessionContext.SessionInfo sessionInfo = mock(SessionContext.SessionInfo.class);
        when(sessionContext.getSessionAt(anyLong())).thenReturn(sessionInfo);
        when(sessionInfo.getSessionId()).thenReturn(UUID.randomUUID());
        when(PreferencesStorage.getString(PREFERENCE_KEY_REQUEST_ID)).thenReturn("r");

        /* Enable in-app updates. */
        start();
        Distribute.getInstance().storeRedirectionParameters("r", "g", null);

        /* Verify the log was sent. */
        verify(mChannel).enqueue(any(DistributionStartSessionLog.class), eq(Distribute.getInstance().getGroupName()));
    }

    @Test
    public void dontEnqueueDistributionStartSessionLogIfLastSessionIdIsNull() throws Exception {

        /* Setup mock. */
        mockStatic(SessionContext.class);
        SessionContext sessionContext = mock(SessionContext.class);
        when(SessionContext.getInstance()).thenReturn(sessionContext);
        SessionContext.SessionInfo sessionInfo = mock(SessionContext.SessionInfo.class);
        when(sessionContext.getSessionAt(anyLong())).thenReturn(sessionInfo);
        when(sessionInfo.getSessionId()).thenReturn(null);
        when(PreferencesStorage.getString(PREFERENCE_KEY_REQUEST_ID)).thenReturn("r");

        /* Enable in-app updates. */
        start();
        Distribute.getInstance().storeRedirectionParameters("r", "g", null);

        /* Verify the log was sent. */
        verify(mChannel, never()).enqueue(any(DistributionStartSessionLog.class), eq(Distribute.getInstance().getGroupName()));
    }

    @Test
    public void dontEnqueueDistributionStartSessionLogIfNoSessionsWereLoggedBefore() throws Exception {

        /* Setup mock. */
        mockStatic(SessionContext.class);
        SessionContext sessionContext = mock(SessionContext.class);
        when(SessionContext.getInstance()).thenReturn(sessionContext);
        when(sessionContext.getSessionAt(anyLong())).thenReturn(null);
        when(PreferencesStorage.getString(PREFERENCE_KEY_REQUEST_ID)).thenReturn("r");

        /* Enable in-app updates. */
        start();
        Distribute.getInstance().storeRedirectionParameters("r", "g", null);

        /* Verify the log was sent. */
        verify(mChannel, never()).enqueue(any(DistributionStartSessionLog.class), eq(Distribute.getInstance().getGroupName()));
>>>>>>> a4c1c58f
    }
}<|MERGE_RESOLUTION|>--- conflicted
+++ resolved
@@ -1504,102 +1504,6 @@
     }
 
     @Test
-<<<<<<< HEAD
-    public void shouldChangeDistributionGroupIdIfStoredIdDoesntMatchDownloadedId() throws Exception {
-
-        /* Mock release details. */
-        String downloadedDistributionGroupId = "fake-downloaded-id";
-        mockStatic(DistributeUtils.class);
-        when(DistributeUtils.computeReleaseHash(any(PackageInfo.class))).thenReturn("fake-hash");
-        when(PreferencesStorage.getString(PREFERENCE_KEY_DOWNLOADED_RELEASE_HASH)).thenReturn("fake-hash");
-        when(PreferencesStorage.getString(PREFERENCE_KEY_DISTRIBUTION_GROUP_ID)).thenReturn("fake-id");
-        when(PreferencesStorage.getString(PREFERENCE_KEY_DOWNLOADED_DISTRIBUTION_GROUP_ID)).thenReturn(downloadedDistributionGroupId);
-
-        /* Trigger call. */
-        start();
-
-        /* Verify group ID. */
-        verifyStatic();
-        PreferencesStorage.putString(PREFERENCE_KEY_DISTRIBUTION_GROUP_ID, downloadedDistributionGroupId);
-        verifyStatic();
-        PreferencesStorage.remove(PREFERENCE_KEY_DOWNLOADED_DISTRIBUTION_GROUP_ID);
-    }
-
-    @Test
-    public void shouldChangeDistributionGroupIdIfStoredIdIsNull() throws Exception {
-
-        /* Mock release details. */
-        String downloadedDistributionGroupId = "fake-downloaded-id";
-        mockStatic(DistributeUtils.class);
-        when(DistributeUtils.computeReleaseHash(any(PackageInfo.class))).thenReturn("fake-hash");
-        when(PreferencesStorage.getString(PREFERENCE_KEY_DOWNLOADED_RELEASE_HASH)).thenReturn("fake-hash");
-        when(PreferencesStorage.getString(PREFERENCE_KEY_DISTRIBUTION_GROUP_ID)).thenReturn(null);
-        when(PreferencesStorage.getString(PREFERENCE_KEY_DOWNLOADED_DISTRIBUTION_GROUP_ID)).thenReturn(downloadedDistributionGroupId);
-
-        /* Trigger call. */
-        start();
-
-        /* Verify group ID. */
-        verifyStatic();
-        PreferencesStorage.putString(PREFERENCE_KEY_DISTRIBUTION_GROUP_ID, downloadedDistributionGroupId);
-        verifyStatic();
-        PreferencesStorage.remove(PREFERENCE_KEY_DOWNLOADED_DISTRIBUTION_GROUP_ID);
-    }
-
-    @Test
-    public void shouldNotChangeDistributionGroupIdIfStoredIdMatchDownloadedId() throws Exception {
-
-        /* Mock release details. */
-        mockStatic(DistributeUtils.class);
-        when(DistributeUtils.computeReleaseHash(any(PackageInfo.class))).thenReturn("fake-hash");
-        when(PreferencesStorage.getString(PREFERENCE_KEY_DOWNLOADED_RELEASE_HASH)).thenReturn("fake-hash");
-        when(PreferencesStorage.getString(PREFERENCE_KEY_DISTRIBUTION_GROUP_ID)).thenReturn("fake-id");
-        when(PreferencesStorage.getString(PREFERENCE_KEY_DOWNLOADED_DISTRIBUTION_GROUP_ID)).thenReturn("fake-id");
-
-        /* Trigger call. */
-        start();
-
-        /* Verify group ID. */
-        verifyStatic(never());
-        PreferencesStorage.putString(eq(PREFERENCE_KEY_DISTRIBUTION_GROUP_ID), anyString());
-        verifyStatic(never());
-        PreferencesStorage.remove(PREFERENCE_KEY_DOWNLOADED_DISTRIBUTION_GROUP_ID);
-    }
-
-    @Test
-    public void shouldNotChangeDistributionGroupIdIfAppWasntUpdated() throws Exception {
-
-        /* Mock release details. */
-        mockStatic(DistributeUtils.class);
-        when(DistributeUtils.computeReleaseHash(any(PackageInfo.class))).thenReturn("fake-hash");
-        when(PreferencesStorage.getString(PREFERENCE_KEY_DOWNLOADED_RELEASE_HASH)).thenReturn(null);
-        when(PreferencesStorage.getString(PREFERENCE_KEY_DISTRIBUTION_GROUP_ID)).thenReturn("fake-id");
-        when(PreferencesStorage.getString(PREFERENCE_KEY_DOWNLOADED_DISTRIBUTION_GROUP_ID)).thenReturn(null);
-
-        /* Trigger call. */
-        start();
-
-        /* Verify group ID. */
-        verifyStatic(never());
-        PreferencesStorage.putString(eq(PREFERENCE_KEY_DISTRIBUTION_GROUP_ID), anyString());
-        verifyStatic(never());
-        PreferencesStorage.remove(PREFERENCE_KEY_DOWNLOADED_DISTRIBUTION_GROUP_ID);
-    }
-
-    @Test
-    public void shouldNotChangeDistributionGroupIdIfCurrentPackageInfoIsNull() throws Exception {
-
-        /* Mock release details. */
-        mockStatic(DistributeUtils.class);
-        when(mPackageManager.getPackageInfo(anyString(), anyInt())).thenReturn(null);
-        when(PreferencesStorage.getString(PREFERENCE_KEY_DOWNLOADED_RELEASE_HASH)).thenReturn("fake-hash");
-
-        /* Verify group ID. */
-        verifyStatic(never());
-        PreferencesStorage.putString(eq(PREFERENCE_KEY_DISTRIBUTION_GROUP_ID), anyString());
-        verifyStatic(never());
-        PreferencesStorage.remove(PREFERENCE_KEY_DOWNLOADED_DISTRIBUTION_GROUP_ID);
-=======
     public void enqueueDistributionStartSessionLogAfterEnablingUpdates() throws Exception {
 
         /* Setup mock. */
@@ -1655,6 +1559,102 @@
 
         /* Verify the log was sent. */
         verify(mChannel, never()).enqueue(any(DistributionStartSessionLog.class), eq(Distribute.getInstance().getGroupName()));
->>>>>>> a4c1c58f
+    }
+
+    @Test
+    public void shouldChangeDistributionGroupIdIfStoredIdDoesntMatchDownloadedId() throws Exception {
+
+        /* Mock release details. */
+        String downloadedDistributionGroupId = "fake-downloaded-id";
+        mockStatic(DistributeUtils.class);
+        when(DistributeUtils.computeReleaseHash(any(PackageInfo.class))).thenReturn("fake-hash");
+        when(PreferencesStorage.getString(PREFERENCE_KEY_DOWNLOADED_RELEASE_HASH)).thenReturn("fake-hash");
+        when(PreferencesStorage.getString(PREFERENCE_KEY_DISTRIBUTION_GROUP_ID)).thenReturn("fake-id");
+        when(PreferencesStorage.getString(PREFERENCE_KEY_DOWNLOADED_DISTRIBUTION_GROUP_ID)).thenReturn(downloadedDistributionGroupId);
+
+        /* Trigger call. */
+        start();
+
+        /* Verify group ID. */
+        verifyStatic();
+        PreferencesStorage.putString(PREFERENCE_KEY_DISTRIBUTION_GROUP_ID, downloadedDistributionGroupId);
+        verifyStatic();
+        PreferencesStorage.remove(PREFERENCE_KEY_DOWNLOADED_DISTRIBUTION_GROUP_ID);
+    }
+
+    @Test
+    public void shouldChangeDistributionGroupIdIfStoredIdIsNull() throws Exception {
+
+        /* Mock release details. */
+        String downloadedDistributionGroupId = "fake-downloaded-id";
+        mockStatic(DistributeUtils.class);
+        when(DistributeUtils.computeReleaseHash(any(PackageInfo.class))).thenReturn("fake-hash");
+        when(PreferencesStorage.getString(PREFERENCE_KEY_DOWNLOADED_RELEASE_HASH)).thenReturn("fake-hash");
+        when(PreferencesStorage.getString(PREFERENCE_KEY_DISTRIBUTION_GROUP_ID)).thenReturn(null);
+        when(PreferencesStorage.getString(PREFERENCE_KEY_DOWNLOADED_DISTRIBUTION_GROUP_ID)).thenReturn(downloadedDistributionGroupId);
+
+        /* Trigger call. */
+        start();
+
+        /* Verify group ID. */
+        verifyStatic();
+        PreferencesStorage.putString(PREFERENCE_KEY_DISTRIBUTION_GROUP_ID, downloadedDistributionGroupId);
+        verifyStatic();
+        PreferencesStorage.remove(PREFERENCE_KEY_DOWNLOADED_DISTRIBUTION_GROUP_ID);
+    }
+
+    @Test
+    public void shouldNotChangeDistributionGroupIdIfStoredIdMatchDownloadedId() throws Exception {
+
+        /* Mock release details. */
+        mockStatic(DistributeUtils.class);
+        when(DistributeUtils.computeReleaseHash(any(PackageInfo.class))).thenReturn("fake-hash");
+        when(PreferencesStorage.getString(PREFERENCE_KEY_DOWNLOADED_RELEASE_HASH)).thenReturn("fake-hash");
+        when(PreferencesStorage.getString(PREFERENCE_KEY_DISTRIBUTION_GROUP_ID)).thenReturn("fake-id");
+        when(PreferencesStorage.getString(PREFERENCE_KEY_DOWNLOADED_DISTRIBUTION_GROUP_ID)).thenReturn("fake-id");
+
+        /* Trigger call. */
+        start();
+
+        /* Verify group ID. */
+        verifyStatic(never());
+        PreferencesStorage.putString(eq(PREFERENCE_KEY_DISTRIBUTION_GROUP_ID), anyString());
+        verifyStatic(never());
+        PreferencesStorage.remove(PREFERENCE_KEY_DOWNLOADED_DISTRIBUTION_GROUP_ID);
+    }
+
+    @Test
+    public void shouldNotChangeDistributionGroupIdIfAppWasntUpdated() throws Exception {
+
+        /* Mock release details. */
+        mockStatic(DistributeUtils.class);
+        when(DistributeUtils.computeReleaseHash(any(PackageInfo.class))).thenReturn("fake-hash");
+        when(PreferencesStorage.getString(PREFERENCE_KEY_DOWNLOADED_RELEASE_HASH)).thenReturn(null);
+        when(PreferencesStorage.getString(PREFERENCE_KEY_DISTRIBUTION_GROUP_ID)).thenReturn("fake-id");
+        when(PreferencesStorage.getString(PREFERENCE_KEY_DOWNLOADED_DISTRIBUTION_GROUP_ID)).thenReturn(null);
+
+        /* Trigger call. */
+        start();
+
+        /* Verify group ID. */
+        verifyStatic(never());
+        PreferencesStorage.putString(eq(PREFERENCE_KEY_DISTRIBUTION_GROUP_ID), anyString());
+        verifyStatic(never());
+        PreferencesStorage.remove(PREFERENCE_KEY_DOWNLOADED_DISTRIBUTION_GROUP_ID);
+    }
+
+    @Test
+    public void shouldNotChangeDistributionGroupIdIfCurrentPackageInfoIsNull() throws Exception {
+
+        /* Mock release details. */
+        mockStatic(DistributeUtils.class);
+        when(mPackageManager.getPackageInfo(anyString(), anyInt())).thenReturn(null);
+        when(PreferencesStorage.getString(PREFERENCE_KEY_DOWNLOADED_RELEASE_HASH)).thenReturn("fake-hash");
+
+        /* Verify group ID. */
+        verifyStatic(never());
+        PreferencesStorage.putString(eq(PREFERENCE_KEY_DISTRIBUTION_GROUP_ID), anyString());
+        verifyStatic(never());
+        PreferencesStorage.remove(PREFERENCE_KEY_DOWNLOADED_DISTRIBUTION_GROUP_ID);
     }
 }