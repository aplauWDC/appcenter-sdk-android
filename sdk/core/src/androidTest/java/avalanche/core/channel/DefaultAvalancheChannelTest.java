--- conflicted
+++ resolved
@@ -145,14 +145,13 @@
     public void analyticsSuccess() throws AvalanchePersistence.PersistenceException, InterruptedException {
         AvalanchePersistence mockPersistence = mock(AvalanchePersistence.class);
         AvalancheIngestionHttp mockIngestion = mock(AvalancheIngestionHttp.class);
-
-<<<<<<< HEAD
+        AvalancheChannel.GroupListener mockListener = mock(AvalancheChannel.GroupListener.class);
+
         when(mockPersistence.getLogs(any(String.class), anyInt(), any(ArrayList.class))).then(getGetLogsAnswer(50)).then(getGetLogsAnswer(1)).then(getGetLogsAnswer(2));
 
         when(mockIngestion.sendAsync(any(UUID.class), any(UUID.class), any(LogContainer.class), any(ServiceCallback.class))).then(getSendAsyncAnswer());
 
         DefaultAvalancheChannel channel = new DefaultAvalancheChannel(sContext, UUIDUtils.randomUUID(), mockPersistence, mockIngestion);
-        AvalancheChannel.GroupListener mockListener = mock(AvalancheChannel.GroupListener.class);
         channel.addGroup(TEST_GROUP, 50, BATCH_TIME_INTERVAL, MAX_PARALLEL_BATCHES, mockListener);
 
         /* Enqueuing 49 events. */
@@ -160,22 +159,6 @@
             channel.enqueue(new MockLog(), TEST_GROUP);
             assertEquals(i, channel.getCounter(TEST_GROUP));
         }
-=======
-        /* Don't provide a UUID to prevent sending. */
-        @SuppressWarnings("ConstantConditions")
-        DefaultAvalancheChannel channel = new DefaultAvalancheChannel(sContext, null, mockIngestion, mockPersistence, sLogSerializer);
-        channel.addGroup(TEST_GROUP, 50, BATCH_TIME_INTERVAL, MAX_PARALLEL_BATCHES, null);
-
-        /* Enqueue 49 events. */
-        for (int i = 0; i < 49; i++) {
-            MockLog log = new MockLog();
-            channel.enqueue(log, TEST_GROUP);
-            assertTrue(log.getToffset() > 0);
-        }
-
-        /* Check if our counter is equal the number of events. */
-        assertEquals(49, channel.getCounter(TEST_GROUP));
->>>>>>> 82f36a5f
 
         /* Enqueue another event. */
         channel.enqueue(new MockLog(), TEST_GROUP);
@@ -183,11 +166,7 @@
         /* The counter should be 0 as we reset the counter after reaching the limit of 50. */
         assertEquals(0, channel.getCounter(TEST_GROUP));
 
-<<<<<<< HEAD
-        /* Verifying that 5 items have been persisted. */
-=======
-        /* Verify that 50 items have been persisted. */
->>>>>>> 82f36a5f
+        /* Verify that 5 items have been persisted. */
         verify(mockPersistence, times(50)).putLog(eq(TEST_GROUP), any(MockLog.class));
 
         /* Verify that we have called sendAsync on the ingestion. */
@@ -195,6 +174,9 @@
 
         /* Verify that we have called deleteLogs on the persistence. */
         verify(mockPersistence).deleteLogs(any(String.class), any(String.class));
+
+        /* Verify that we have called onBeforeSending in the listener. */
+        verify(mockListener, times(50)).onBeforeSending(any(Log.class));
 
         /* Verify that we have called onSuccess in the listener. */
         verify(mockListener, times(50)).onSuccess(any(Log.class));
@@ -235,9 +217,7 @@
     public void maxRequests() throws AvalanchePersistence.PersistenceException {
         AvalanchePersistence mockPersistence = mock(AvalanchePersistence.class);
         AvalancheIngestionHttp mockIngestion = mock(AvalancheIngestionHttp.class);
-        AvalancheChannel.GroupListener mockListener = mock(AvalancheChannel.GroupListener.class);
-
-<<<<<<< HEAD
+
         when(mockPersistence.getLogs(any(String.class), anyInt(), any(ArrayList.class))).then(getGetLogsAnswer());
 
         final List<ServiceCallback> callbacks = new ArrayList<>();
@@ -276,35 +256,6 @@
         for (int i = 1; i < 4; i++)
             callbacks.get(i).onCallSucceeded();
         verify(mockPersistence, times(4)).deleteLogs(any(String.class), any(String.class));
-=======
-        when(mockPersistence.getLogs(any(String.class), anyInt(), any(ArrayList.class))).then(getGetLogsAnswer()).then(getEmptyGetLogsAnswer());
-        when(mockIngestion.sendAsync(any(UUID.class), any(UUID.class), any(LogContainer.class), any(ServiceCallback.class))).then(getSendAsyncAnswer());
-
-        DefaultAvalancheChannel channel = new DefaultAvalancheChannel(sContext, UUIDUtils.randomUUID(), sLogSerializer);
-        channel.addGroup(TEST_GROUP, 50, BATCH_TIME_INTERVAL, MAX_PARALLEL_BATCHES, mockListener);
-        channel.setPersistence(mockPersistence);
-        channel.setIngestion(mockIngestion);
-
-        /* Enqueue 50 events. */
-        for (int i = 0; i < 50; i++) {
-            channel.enqueue(new MockLog(), TEST_GROUP);
-        }
-
-        /* Verify that 5 items have been persisted. */
-        verify(mockPersistence, times(50)).putLog(eq(TEST_GROUP), any(MockLog.class));
-
-        /* Verify that we have called sendAsync on the ingestion. */
-        verify(mockIngestion).sendAsync(any(UUID.class), any(UUID.class), any(LogContainer.class), any(ServiceCallback.class));
-
-        /* Verify that we have called deleteLogs on the persistence. */
-        verify(mockPersistence).deleteLogs(any(String.class), any(String.class));
-
-        /* Verify that we have called onBeforeSending in the listener. */
-        verify(mockListener, times(50)).onBeforeSending(any(Log.class));
-
-        /* Verify that we have called onSuccess in the listener. */
-        verify(mockListener, times(50)).onSuccess(any(Log.class));
->>>>>>> 82f36a5f
 
         /* The counter should be 0 now as we sent data. */
         assertEquals(0, channel.getCounter(TEST_GROUP));
@@ -370,28 +321,15 @@
         when(mockPersistence.getLogs(any(String.class), anyInt(), any(ArrayList.class))).then(getGetLogsAnswer(50)).then(getGetLogsAnswer(50)).then(getGetLogsAnswer(20));
         when(mockIngestion.sendAsync(any(UUID.class), any(UUID.class), any(LogContainer.class), any(ServiceCallback.class))).then(getSendAsyncAnswer(new SocketException())).then(getSendAsyncAnswer());
 
-<<<<<<< HEAD
-        DefaultAvalancheChannel channel = new DefaultAvalancheChannel(sContext, UUIDUtils.randomUUID(), mockPersistence, mockIngestion);
-        AvalancheChannel.GroupListener mockListener = mock(AvalancheChannel.GroupListener.class);
+        DefaultAvalancheChannel channel = new DefaultAvalancheChannel(sContext, UUIDUtils.randomUUID(), mockPersistence, mockIngestion);
         channel.addGroup(TEST_GROUP, 50, BATCH_TIME_INTERVAL, MAX_PARALLEL_BATCHES, mockListener);
 
         /* Enqueuing 50 events. */
-=======
-        /* Don't provide a UUID to prevent sending. */
-        DefaultAvalancheChannel channel = new DefaultAvalancheChannel(sContext, UUIDUtils.randomUUID(), mockIngestion, mockPersistence, sLogSerializer);
-        channel.addGroup(TEST_GROUP, 50, BATCH_TIME_INTERVAL, MAX_PARALLEL_BATCHES, mockListener);
-
-        /* Enqueue 50 events. */
->>>>>>> 82f36a5f
         for (int i = 0; i < 50; i++) {
             channel.enqueue(new MockLog(), TEST_GROUP);
         }
 
-<<<<<<< HEAD
-        /* Verifying that 50 items have been persisted. */
-=======
         /* Verify that 50 items have been persisted. */
->>>>>>> 82f36a5f
         verify(mockPersistence, times(50)).putLog(eq(TEST_GROUP), any(MockLog.class));
 
         /* Verify that we have called sendAsync on the ingestion. */
@@ -405,39 +343,16 @@
         verify(mockPersistence).clearPendingLogState();
         verify(mockPersistence, never()).clear();
 
-<<<<<<< HEAD
         /* Enqueuing 20 more events. */
-=======
-        /* Enqueue 20 more events. */
->>>>>>> 82f36a5f
         for (int i = 0; i < 20; i++) {
             channel.enqueue(new MockLog(), TEST_GROUP);
         }
 
-<<<<<<< HEAD
         /* The counter keeps being increased. */
         assertEquals(70, channel.getCounter(TEST_GROUP));
 
         /* Enable channel. */
         channel.setEnabled(true);
-=======
-        /* The counter should have been 0 now as we are disabled and the counter is not increased. */
-        assertEquals(0, channel.getCounter(TEST_GROUP));
-
-        /* Use a fresh ingestion object to change our stub to use the analyticsSuccess()-callback. */
-        AvalancheIngestionHttp newIngestion = mock(AvalancheIngestionHttp.class);
-        when(newIngestion.sendAsync(any(UUID.class), any(UUID.class), any(LogContainer.class), any(ServiceCallback.class))).then(getSendAsyncAnswer());
-
-        channel.setIngestion(newIngestion);
-
-        /* Use a fresh persistence, that will return 50 objects, then another 25 objects. */
-        AvalancheDatabasePersistence newPersistence = mock(AvalancheDatabasePersistence.class);
-        when(newPersistence.getLogs(any(String.class), anyInt(), any(ArrayList.class)))
-                .then(getGetLogsAnswer())
-                .then(getGetLogsAnswer())
-                .then(getGetLogsAnswer(25))
-                .then(getEmptyGetLogsAnswer());
->>>>>>> 82f36a5f
 
         /* Upon enabling, 1st batch of 50 is sent immediately, 20 logs are remaining. */
         assertEquals(20, channel.getCounter(TEST_GROUP));
@@ -445,7 +360,6 @@
         /* Wait for timer. */
         Thread.sleep(TIME_TO_SLEEP);
 
-<<<<<<< HEAD
         /* The counter should be 0 after the second batch. */
         assertEquals(0, channel.getCounter(TEST_GROUP));
 
@@ -455,22 +369,10 @@
         /* Verify that we have called deleteLogs on the persistence (2 successful batches, the first call was a recoverable failure). */
         verify(mockPersistence, times(2)).deleteLogs(any(String.class), any(String.class));
 
+        /* Verify that we have called onBeforeSending in the listener. getLogs will return 50, 50, 50 and 25. */
+        verify(mockListener, times(120)).onBeforeSending(any(Log.class));
+
         /* Verify that we have called the listener. */
-=======
-        /* The counter should back to 0 now. */
-        assertEquals(0, channel.getCounter(TEST_GROUP));
-
-        /* Verify that we have called sendAsync on the ingestion 5 times total. */
-        verify(newIngestion, times(3)).sendAsync(any(UUID.class), any(UUID.class), any(LogContainer.class), any(ServiceCallback.class));
-
-        /* Verify that we have called deleteLogs on the persistence. */
-        verify(newPersistence, times(3)).deleteLogs(any(String.class), any(String.class));
-
-        /* Verify that we have called onBeforeSending in the listener. getLogs will return 50, 50, 50 and 25. */
-        verify(mockListener, times(175)).onBeforeSending(any(Log.class));
-
-        /* Verify that we have called onFailure in the listener. */
->>>>>>> 82f36a5f
         verify(mockListener, times(50)).onFailure(any(Log.class), any(Exception.class));
     }
 
@@ -486,20 +388,12 @@
         DefaultAvalancheChannel channel = new DefaultAvalancheChannel(sContext, UUIDUtils.randomUUID(), mockPersistence, mockIngestion);
         channel.addGroup(TEST_GROUP, 50, BATCH_TIME_INTERVAL, MAX_PARALLEL_BATCHES, null);
 
-<<<<<<< HEAD
         /* Enqueuing 50 events. */
-=======
-        /* Enqueue 50 events. */
->>>>>>> 82f36a5f
         for (int i = 0; i < 50; i++) {
             channel.enqueue(new MockLog(), TEST_GROUP);
         }
 
-<<<<<<< HEAD
-        /* Verifying that 50 items have been persisted. */
-=======
         /* Verify that 50 items have been persisted. */
->>>>>>> 82f36a5f
         verify(mockPersistence, times(50)).putLog(eq(TEST_GROUP), any(MockLog.class));
 
         /* Verify that we have called sendAsync on the ingestion. */
@@ -513,42 +407,16 @@
         verify(mockPersistence).clearPendingLogState();
         verify(mockPersistence, never()).clear();
 
-<<<<<<< HEAD
         /* Enqueuing 20 more events. */
-=======
-        /* Enqueue 20 more events. */
->>>>>>> 82f36a5f
         for (int i = 0; i < 20; i++) {
             channel.enqueue(new MockLog(), TEST_GROUP);
         }
 
-<<<<<<< HEAD
         /* The counter should now be 20. */
         assertEquals(20, channel.getCounter(TEST_GROUP));
-=======
-        /* The counter should have been 0 now as we are disabled and the counter is not increased. */
-        assertEquals(0, channel.getCounter(TEST_GROUP));
-
-        /* Use a fresh ingestion object to change our stub to use the analyticsSuccess()-callback. */
-        AvalancheIngestionHttp newIngestion = mock(AvalancheIngestionHttp.class);
-        when(newIngestion.sendAsync(any(UUID.class), any(UUID.class), any(LogContainer.class), any(ServiceCallback.class))).then(getSendAsyncAnswer());
-
-        channel.setIngestion(newIngestion);
-
-        /* Use a fresh persistence, that will return 50 objects, then another 25 objects. */
-        AvalancheDatabasePersistence newPersistence = mock(AvalancheDatabasePersistence.class);
-        when(newPersistence.getLogs(any(String.class), anyInt(), any(ArrayList.class)))
-                .then(getGetLogsAnswer())
-                .then(getGetLogsAnswer())
-                .then(getGetLogsAnswer(25))
-                .then(getEmptyGetLogsAnswer());
-
-        channel.setPersistence(newPersistence);
->>>>>>> 82f36a5f
 
         /* Enable channel. */
         channel.setEnabled(true);
-<<<<<<< HEAD
 
         /* Wait timer. */
         Thread.sleep(TIME_TO_SLEEP);
@@ -561,152 +429,74 @@
 
         /* Verify that we have called deleteLogs on the persistence for the batches. */
         verify(mockPersistence, times(2)).deleteLogs(any(String.class), any(String.class));
-=======
-        channel.triggerIngestion();
-
-        /* The counter should back to 0 now. */
-        assertEquals(0, channel.getCounter(TEST_GROUP));
-
-        /* Verify that we have called sendAsync on the ingestion 5 times total. */
-        verify(newIngestion, times(3)).sendAsync(any(UUID.class), any(UUID.class), any(LogContainer.class), any(ServiceCallback.class));
+    }
+
+    @Test
+    @SuppressWarnings("unchecked")
+    public void errorLogSuccess() throws AvalanchePersistence.PersistenceException {
+        AvalanchePersistence mockPersistence = mock(AvalanchePersistence.class);
+        AvalancheIngestion mockIngestion = mock(AvalancheIngestion.class);
+        AvalancheChannel.GroupListener mockListener = mock(AvalancheChannel.GroupListener.class);
+
+        when(mockPersistence.getLogs(any(String.class), anyInt(), any(ArrayList.class))).then(getGetLogsAnswer());
+        when(mockIngestion.sendAsync(any(UUID.class), any(UUID.class), any(LogContainer.class), any(ServiceCallback.class))).then(getSendAsyncAnswer());
+
+        DefaultAvalancheChannel channel = new DefaultAvalancheChannel(sContext, UUIDUtils.randomUUID(), mockPersistence, mockIngestion);
+        channel.addGroup(TEST_GROUP, 1, BATCH_TIME_INTERVAL, MAX_PARALLEL_BATCHES, mockListener);
+
+        /* Enqueuing 2 error logs. */
+        channel.enqueue(new MockLog(), TEST_GROUP);
+        channel.enqueue(new MockLog(), TEST_GROUP);
+
+        /* Verify that 2 items have been persisted. */
+        verify(mockPersistence, times(2)).putLog(eq(TEST_GROUP), any(MockLog.class));
+
+        /* Verify that we have called sendAsync on the ingestion twice as batch size is 1. */
+        verify(mockIngestion, times(2)).sendAsync(any(UUID.class), any(UUID.class), any(LogContainer.class), any(ServiceCallback.class));
 
         /* Verify that we have called deleteLogs on the persistence. */
-        verify(newPersistence, times(3)).deleteLogs(any(String.class), any(String.class));
-    }
-
-    @Test
-    public void persistErrorLog() throws AvalanchePersistence.PersistenceException {
-        AvalanchePersistence mockPersistence = mock(AvalanchePersistence.class);
-        AvalancheIngestionHttp mockIngestion = mock(AvalancheIngestionHttp.class);
-
-        /* Don't provide a UUID to prevent sending. */
-        @SuppressWarnings("ConstantConditions")
-        DefaultAvalancheChannel channel = new DefaultAvalancheChannel(sContext, null, mockIngestion, mockPersistence, sLogSerializer);
-        channel.addGroup(TEST_GROUP, 1, BATCH_TIME_INTERVAL, MAX_PARALLEL_BATCHES, null);
-
-        /* Enqueue 4 events. */
-        for (int i = 0; i < 4; i++) {
-            MockLog log = new MockLog();
-            channel.enqueue(log, TEST_GROUP);
-            assertTrue(log.getToffset() > 0);
-        }
-
-        /* The counter should have been 0 now as we have reached the limit. */
-        assertEquals(0, channel.getCounter(TEST_GROUP));
-
-        /* Enqueue another event. */
-        channel.enqueue(new MockLog(), TEST_GROUP);
+        verify(mockPersistence, times(2)).deleteLogs(any(String.class), any(String.class));
+
+        /* Verify that we have called onBeforeSending in the listener. */
+        verify(mockListener, times(2)).onBeforeSending(any(Log.class));
+
+        /* Verify that we have called onSuccess in the listener. */
+        verify(mockListener, times(2)).onSuccess(any(Log.class));
+
+        /* The counter should be 0 now as we sent data. */
+        assertEquals(0, channel.getCounter(TEST_GROUP));
+    }
+
+    @Test
+    @SuppressWarnings("unchecked")
+    public void errorLogRecoverable() throws AvalanchePersistence.PersistenceException, InterruptedException {
+        AvalanchePersistence mockPersistence = mock(AvalanchePersistence.class);
+        AvalancheIngestion mockIngestion = mock(AvalancheIngestion.class);
+        AvalancheChannel.GroupListener mockListener = mock(AvalancheChannel.GroupListener.class);
+
+        when(mockPersistence.getLogs(any(String.class), anyInt(), any(ArrayList.class))).then(getGetLogsAnswer());
+        when(mockIngestion.sendAsync(any(UUID.class), any(UUID.class), any(LogContainer.class), any(ServiceCallback.class))).then(getSendAsyncAnswer(new SocketException())).then(getSendAsyncAnswer());
+
+        DefaultAvalancheChannel channel = new DefaultAvalancheChannel(sContext, UUIDUtils.randomUUID(), mockPersistence, mockIngestion);
+        channel.addGroup(TEST_GROUP, 1, BATCH_TIME_INTERVAL, MAX_PARALLEL_BATCHES, mockListener);
+
+        /* Enqueuing 5 errors. */
+        for (int i = 0; i < 5; i++)
+            channel.enqueue(new MockLog(), TEST_GROUP);
 
         /* Verify that 5 items have been persisted. */
         verify(mockPersistence, times(5)).putLog(eq(TEST_GROUP), any(MockLog.class));
->>>>>>> 82f36a5f
-    }
-
-    @Test
-    @SuppressWarnings("unchecked")
-    public void errorLogSuccess() throws AvalanchePersistence.PersistenceException {
-        AvalanchePersistence mockPersistence = mock(AvalanchePersistence.class);
-        AvalancheIngestion mockIngestion = mock(AvalancheIngestion.class);
-        AvalancheChannel.GroupListener mockListener = mock(AvalancheChannel.GroupListener.class);
-
-        when(mockPersistence.getLogs(any(String.class), anyInt(), any(ArrayList.class))).then(getGetLogsAnswer());
-        when(mockIngestion.sendAsync(any(UUID.class), any(UUID.class), any(LogContainer.class), any(ServiceCallback.class))).then(getSendAsyncAnswer());
-
-<<<<<<< HEAD
-        DefaultAvalancheChannel channel = new DefaultAvalancheChannel(sContext, UUIDUtils.randomUUID(), mockPersistence, mockIngestion);
-        AvalancheChannel.GroupListener mockListener = mock(AvalancheChannel.GroupListener.class);
-        channel.addGroup(TEST_GROUP, 1, BATCH_TIME_INTERVAL, MAX_PARALLEL_BATCHES, mockListener);
-
-        /* Enqueuing 2 error logs. */
-        channel.enqueue(new MockLog(), TEST_GROUP);
-        channel.enqueue(new MockLog(), TEST_GROUP);
-
-        /* Verifying that 2 items have been persisted. */
-        verify(mockPersistence, times(2)).putLog(eq(TEST_GROUP), any(MockLog.class));
-
-        /* Verify that we have called sendAsync on the ingestion twice as batch size is 1. */
-        verify(mockIngestion, times(2)).sendAsync(any(UUID.class), any(UUID.class), any(LogContainer.class), any(ServiceCallback.class));
-
-        /* Verify that we have called deleteLogs on the persistence. */
-        verify(mockPersistence, times(2)).deleteLogs(any(String.class), any(String.class));
-
-        /* Verify that we have called onSuccess in the listener. */
-        verify(mockListener, times(2)).onSuccess(any(Log.class));
-=======
-        DefaultAvalancheChannel channel = new DefaultAvalancheChannel(sContext, UUIDUtils.randomUUID(), sLogSerializer);
-        channel.addGroup(TEST_GROUP, 1, BATCH_TIME_INTERVAL, MAX_PARALLEL_BATCHES, mockListener);
-        channel.setIngestion(mockIngestion);
-        channel.setPersistence(mockPersistence);
-
-        /* Enqueue 1 error log. */
-        channel.enqueue(new MockLog(), TEST_GROUP);
-
-        /* Verify that 1 item have been persisted. */
-        verify(mockPersistence).putLog(eq(TEST_GROUP), any(MockLog.class));
-
-        /* Verify that we have called sendAsync on the ingestion. */
+
+        /* Verify that we have called sendAsync on the ingestion once for the first item, but not more than that. */
         verify(mockIngestion).sendAsync(any(UUID.class), any(UUID.class), any(LogContainer.class), any(ServiceCallback.class));
 
-        /* Verify that we have called deleteLogs on the persistence. */
-        verify(mockPersistence).deleteLogs(any(String.class), any(String.class));
+        /* Verify that we have not called deleteLogs on the persistence. */
+        verify(mockPersistence, never()).deleteLogs(any(String.class), any(String.class));
 
         /* Verify that we have called onBeforeSending in the listener. */
         verify(mockListener).onBeforeSending(any(Log.class));
 
-        /* Verify that we have called onSuccess in the listener. */
-        verify(mockListener).onSuccess(any(Log.class));
->>>>>>> 82f36a5f
-
-        /* The counter should be 0 now as we sent data. */
-        assertEquals(0, channel.getCounter(TEST_GROUP));
-    }
-
-    @Test
-    @SuppressWarnings("unchecked")
-    public void errorLogRecoverable() throws AvalanchePersistence.PersistenceException, InterruptedException {
-        AvalanchePersistence mockPersistence = mock(AvalanchePersistence.class);
-        AvalancheIngestion mockIngestion = mock(AvalancheIngestion.class);
-        AvalancheChannel.GroupListener mockListener = mock(AvalancheChannel.GroupListener.class);
-
-        when(mockPersistence.getLogs(any(String.class), anyInt(), any(ArrayList.class))).then(getGetLogsAnswer());
-        when(mockIngestion.sendAsync(any(UUID.class), any(UUID.class), any(LogContainer.class), any(ServiceCallback.class))).then(getSendAsyncAnswer(new SocketException())).then(getSendAsyncAnswer());
-
-<<<<<<< HEAD
-        DefaultAvalancheChannel channel = new DefaultAvalancheChannel(sContext, UUIDUtils.randomUUID(), mockPersistence, mockIngestion);
-        AvalancheChannel.GroupListener mockListener = mock(AvalancheChannel.GroupListener.class);
-        channel.addGroup(TEST_GROUP, 1, BATCH_TIME_INTERVAL, MAX_PARALLEL_BATCHES, mockListener);
-
-        /* Enqueuing 5 errors. */
-        for (int i = 0; i < 5; i++)
-            channel.enqueue(new MockLog(), TEST_GROUP);
-
-        /* Verifying that 5 items have been persisted. */
-        verify(mockPersistence, times(5)).putLog(eq(TEST_GROUP), any(MockLog.class));
-=======
-        DefaultAvalancheChannel channel = new DefaultAvalancheChannel(sContext, UUIDUtils.randomUUID(), mockIngestion, mockPersistence, sLogSerializer);
-        channel.addGroup(TEST_GROUP, 1, BATCH_TIME_INTERVAL, MAX_PARALLEL_BATCHES, mockListener);
-
-        /* Enqueue 1 error. */
-        channel.enqueue(new MockLog(), TEST_GROUP);
-
-        /* Verify that 1 items have been persisted. */
-        verify(mockPersistence).putLog(eq(TEST_GROUP), any(MockLog.class));
->>>>>>> 82f36a5f
-
-        /* Verify that we have called sendAsync on the ingestion once for the first item, but not more than that. */
-        verify(mockIngestion).sendAsync(any(UUID.class), any(UUID.class), any(LogContainer.class), any(ServiceCallback.class));
-
-        /* Verify that we have not called deleteLogs on the persistence. */
-        verify(mockPersistence, never()).deleteLogs(any(String.class), any(String.class));
-
-<<<<<<< HEAD
         /* Verify that we have called the listener. */
-=======
-        /* Verify that we have called onBeforeSending in the listener. */
-        verify(mockListener).onBeforeSending(any(Log.class));
-
-        /* Verify that we have called onFailure in the listener. */
->>>>>>> 82f36a5f
         verify(mockListener).onFailure(any(Log.class), any(Exception.class));
 
         /* Verify that the Channel is disabled. */
@@ -714,7 +504,6 @@
         verify(mockPersistence).clearPendingLogState();
         verify(mockPersistence, never()).clear();
 
-<<<<<<< HEAD
         channel.setEnabled(true);
 
         /* Verify that we have called sendAsync on the ingestion 6 times total: 1 failure before re-enabling, 5 success after. */
@@ -722,65 +511,6 @@
 
         /* Verify that we have called deleteLogs on the persistence 5 times. */
         verify(mockPersistence, times(5)).deleteLogs(any(String.class), any(String.class));
-=======
-        /* Use a fresh ingestion object to change our stub to use the analyticsSuccess()-callback. */
-        AvalancheIngestion newIngestion = mock(AvalancheIngestion.class);
-        when(newIngestion.sendAsync(any(UUID.class), any(UUID.class), any(LogContainer.class), any(ServiceCallback.class))).then(getSendAsyncAnswer());
-
-        channel.setIngestion(newIngestion);
-
-        AvalanchePersistence newPersistence = mock(AvalanchePersistence.class);
-        when(newPersistence.getLogs(anyString(), anyInt(), any(ArrayList.class)))
-                .then(getGetLogsAnswer())
-                .then(getGetLogsAnswer())
-                .then(getGetLogsAnswer())
-                .then(getGetLogsAnswer())
-                .then(getGetLogsAnswer())
-                .then(getEmptyGetLogsAnswer());
-
-        channel.setPersistence(newPersistence);
-
-        channel.setEnabled(true);
-        channel.triggerIngestion();
-
-        /* Verify that we have called sendAsync on the ingestion 5 times total. */
-        verify(newIngestion, times(5)).sendAsync(any(UUID.class), any(UUID.class), any(LogContainer.class), any(ServiceCallback.class));
-
-        /* Verify that we have called deleteLogs on the persistence 5 times. */
-        verify(newPersistence, times(5)).deleteLogs(any(String.class), any(String.class));
-    }
-
-    @Test
-    @SuppressWarnings("unchecked")
-    public void handlerInvoked() throws AvalanchePersistence.PersistenceException, InterruptedException {
-        AvalanchePersistence mockPersistence = mock(AvalanchePersistence.class);
-        AvalancheIngestionHttp mockIngestion = mock(AvalancheIngestionHttp.class);
-
-        when(mockPersistence.getLogs(any(String.class), anyInt(), any(ArrayList.class))).then(getGetLogsAnswer()).then(getEmptyGetLogsAnswer());
-        when(mockIngestion.sendAsync(any(UUID.class), any(UUID.class), any(LogContainer.class), any(ServiceCallback.class))).then(getSendAsyncAnswer());
-
-        DefaultAvalancheChannel channel = new DefaultAvalancheChannel(sContext, UUIDUtils.randomUUID(), mockIngestion, mockPersistence, sLogSerializer);
-        channel.addGroup(TEST_GROUP, 50, BATCH_TIME_INTERVAL, MAX_PARALLEL_BATCHES, null);
-
-        /* Enqueue 20 events. */
-        for (int i = 0; i < 20; i++) {
-            channel.enqueue(new MockLog(), TEST_GROUP);
-        }
-
-        /* Verify that 5 items have been persisted. */
-        verify(mockPersistence, times(20)).putLog(eq(TEST_GROUP), any(MockLog.class));
-
-        Thread.sleep(4000);
-
-        /* Verify that we have called sendAsync on the ingestion. */
-        verify(mockIngestion).sendAsync(any(UUID.class), any(UUID.class), any(LogContainer.class), any(ServiceCallback.class));
-
-        /* Verify that we have called deleteLogs on the persistence. */
-        verify(mockPersistence).deleteLogs(any(String.class), any(String.class));
-
-        /* The counter should be 0 now as we sent data. */
-        assertEquals(0, channel.getCounter(TEST_GROUP));
->>>>>>> 82f36a5f
     }
 
     @Test
