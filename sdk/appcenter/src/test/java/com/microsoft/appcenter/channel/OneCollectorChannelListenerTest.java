package com.microsoft.appcenter.channel;

import org.junit.Test;

import static com.microsoft.appcenter.channel.AbstractDefaultChannelTest.TEST_GROUP;
import static com.microsoft.appcenter.channel.OneCollectorChannelListener.ONE_COLLECTOR_GROUP_NAME_SUFFIX;
import static com.microsoft.appcenter.channel.OneCollectorChannelListener.ONE_COLLECTOR_TRIGGER_COUNT;
import static com.microsoft.appcenter.channel.OneCollectorChannelListener.ONE_COLLECTOR_TRIGGER_INTERVAL;
import static com.microsoft.appcenter.channel.OneCollectorChannelListener.ONE_COLLECTOR_TRIGGER_MAX_PARALLEL_REQUESTS;
import static org.mockito.Mockito.mock;
import static org.mockito.Mockito.verify;
import static org.mockito.Mockito.verifyNoMoreInteractions;

public class OneCollectorChannelListenerTest {

    @Test
    public void addCorrespondingGroup() {
        Channel channel = mock(Channel.class);
        OneCollectorChannelListener listener = new OneCollectorChannelListener(channel);

        /* Mock group added. */
        listener.onGroupAdded(TEST_GROUP);

<<<<<<< HEAD
        /* Verify group added. */
        verify(channel).addGroup(TEST_GROUP + ONE_COLLECTOR_GROUP_NAME_SUFFIX, ONE_COLLECTOR_TRIGGER_COUNT, ONE_COLLECTOR_TRIGGER_INTERVAL, ONE_COLLECTOR_TRIGGER_MAX_PARALLEL_REQUESTS, null, null);
=======
        /* Verify one collector group added. */
        verify(channel).addGroup(TEST_GROUP + ONE_COLLECTOR_GROUP_NAME_SUFFIX, ONE_COLLECTOR_TRIGGER_COUNT, ONE_COLLECTOR_TRIGGER_INTERVAL, ONE_COLLECTOR_TRIGGER_MAX_PARALLEL_REQUESTS, null);
>>>>>>> feaa31a8

        /* Mock one collector group added callback, should not loop indefinitely. */
        listener.onGroupAdded(TEST_GROUP + ONE_COLLECTOR_GROUP_NAME_SUFFIX);
        verifyNoMoreInteractions(channel);
    }

    @Test
    public void removeCorrespondingGroup() {
        Channel channel = mock(Channel.class);
        OneCollectorChannelListener listener = new OneCollectorChannelListener(channel);

        /* Mock group removed. */
        listener.onGroupRemoved(TEST_GROUP);

        /* Verify one collector group added. */
        verify(channel).removeGroup(TEST_GROUP + ONE_COLLECTOR_GROUP_NAME_SUFFIX);

        /* Mock one collector group added callback, should not loop indefinitely. */
        listener.onGroupRemoved(TEST_GROUP + ONE_COLLECTOR_GROUP_NAME_SUFFIX);
        verifyNoMoreInteractions(channel);
    }

    @Test
    public void clearCorrespondingGroup() {
        Channel channel = mock(Channel.class);
        OneCollectorChannelListener listener = new OneCollectorChannelListener(channel);

        /* Clear a group. */
        listener.onClear(TEST_GROUP);

        /* Verify group added. */
        verify(channel).clear(TEST_GROUP + ONE_COLLECTOR_GROUP_NAME_SUFFIX);

        /* Clear the one collector group. */
        listener.onClear(TEST_GROUP + ONE_COLLECTOR_GROUP_NAME_SUFFIX);
        verifyNoMoreInteractions(channel);
    }
}<|MERGE_RESOLUTION|>--- conflicted
+++ resolved
@@ -21,13 +21,8 @@
         /* Mock group added. */
         listener.onGroupAdded(TEST_GROUP);
 
-<<<<<<< HEAD
-        /* Verify group added. */
+        /* Verify one collector group added. */
         verify(channel).addGroup(TEST_GROUP + ONE_COLLECTOR_GROUP_NAME_SUFFIX, ONE_COLLECTOR_TRIGGER_COUNT, ONE_COLLECTOR_TRIGGER_INTERVAL, ONE_COLLECTOR_TRIGGER_MAX_PARALLEL_REQUESTS, null, null);
-=======
-        /* Verify one collector group added. */
-        verify(channel).addGroup(TEST_GROUP + ONE_COLLECTOR_GROUP_NAME_SUFFIX, ONE_COLLECTOR_TRIGGER_COUNT, ONE_COLLECTOR_TRIGGER_INTERVAL, ONE_COLLECTOR_TRIGGER_MAX_PARALLEL_REQUESTS, null);
->>>>>>> feaa31a8
 
         /* Mock one collector group added callback, should not loop indefinitely. */
         listener.onGroupAdded(TEST_GROUP + ONE_COLLECTOR_GROUP_NAME_SUFFIX);
