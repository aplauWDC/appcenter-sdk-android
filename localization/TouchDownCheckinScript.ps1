﻿param([String]$SrcRoot="undefined",[String]$AuthToken="")

# This script will upload the files which need to be localized to the Touchdown servers and they will automatically be translated by Bing translate

# Usage: .\TouchDownCheckinScript.ps1 absolute\path\to\reporoot

#What would be the standard steps to enable check in process
#  -Sync the Localized File on the machine
#  -GIT reset –hard reset
#  -GIT pull
#  -Create a Temp loc branch
#  -Set the Flag (ChangesAreDetected = false)
#  -Call TD
#  -Extract the ZIP file from TD
#  -Map the extracted file to the Local file
#  -Compare the localized File with File in the Repo, if those files are different then run the command sd add
#  -Set the Flag (ChangesAreDetected = True)
#  -Run a Git push (Integrate the TempLocBranch to your working branch)

$CultureSettingFile= "appcenter-cultures.csv"
$ProjectInfo = "appcenter-sdks-loc-file-list.csv"

$TempLocBranch = "translatedFiles"
$repoPath = $SrcRoot
$DefaultRepoBranch = "refactor"
$teamId = "269" #ID for Android
$git = "git"

Function ProcessStart($AppToRun,$Argument,$WorkingDir)
{
    $pinfo = New-Object System.Diagnostics.ProcessStartInfo
    $pinfo.FileName = $AppToRun
    $pinfo.Arguments = $Argument
    $pinfo.WorkingDirectory = $WorkingDir
    $pinfo.CreateNoWindow = $True
    $pinfo.RedirectStandardError = $true
    $pinfo.RedirectStandardOutput = $true
    $pinfo.UseShellExecute = $false

    $p = New-Object System.Diagnostics.Process
    $p.StartInfo = $pinfo
    $p.Start() | Out-Null
    $p.WaitForExit()

    $output = $p.StandardOutput.ReadToEnd()
    $output += $p.StandardError.ReadToEnd()

    write-host $output
}

Function InitializeRepoForCheckin
{
    $Argument = "checkout" + $DefaultRepoBranch 
    ProcessStart $git $Argument $repoPath

    $Argument = "reset --hard HEAD"
    ProcessStart $git $Argument $repoPath

    $Argument = "pull vsts " + $DefaultRepoBranch
    ProcessStart $git $Argument $repoPath

    $Argument = "branch -D" + $TempLocBranch
    ProcessStart $git $Argument

    $Argument = "checkout -b" + $TempLocBranch
    ProcessStart $git $Argument $repoPath
}

Function CheckinFilesIntoRepo
{
    #Commit the changes
    $Argument = 'commit -m "Latest localized files from touchdown"'
    ProcessStart $git $Argument $repoPath

    #Push the Changes to the git server you still need to merge the changes
    if ($AuthToken -eq "") {
        #Unauthorized
        $Argument = "push vsts " + $TempLocBranch
    }
    else {
        #Authorized
        $Argument = "-c http.extraheader=`"Authorization: Bearer " + $AuthToken + "`" push vsts " + $TempLocBranch
    }
    
    ProcessStart $git $Argument $repoPath
}

Class Cl_Culture 
{
    [String]$LCID
    [String]$LSBUILD
    [string]$Culture

    Cl_Culture ([string]$LCID,$LSBUILD,$Culture)
    {
        $this.LCID =$LCID
        $this.LSBUILD = $LSBUILD
        $this.Culture = $Culture
    }
}

#Unzip a file
Add-Type -AssemblyName System.IO.Compression.FileSystem
Function Unzip ($zipfile,$outpath)
{
    write-Host "We are unzipping the zip file $zipfile to $outpath"

    #Remove the content of the outpath folder if it exists
    if ((Test-Path -Path $outpath) -and $outpath.Contains("Unzip"))
    {
        write-host "Deleting the file"
        Remove-Item -Recurse -Force $outpath
    }

    [System.IO.Compression.ZipFile]::ExtractToDirectory($zipfile, $outpath)
}

Function GetCulture($CultureFile,$CultureToSearch)
{
    $Cultures = Import-CSV $CultureFile 

    ForEach ($culture in $Cultures)
    {
        $LCID =$culture.LCID
        $LSBUILDCULTURE =$culture.LSBUILDCULTURE
        $CULTURE =$culture.Culture

        if ($CultureToSearch -eq $LSBUILDCULTURE)
        {
            $OCulture = [Cl_Culture]::new($LCID,$LSBUILDCULTURE,$Culture)
            write-host $OCulture.LSBUILD
            Return $OCulture
        }
    }
}

Function TouchDownTransaction ($absoluteFilePath,$outFilePath,$relativeFilePath,$teamId,$LanguageSet)
{
    $filePath = @{ FilePath = $relativeFilePath }
    $filePathJson = ConvertTo-Json $filePath -Compress

    # convert file into an octet-stream
    $fileBinary = [System.Text.Encoding]::GetEncoding("ISO-8859-1").GetString((Get-Content -Encoding Byte -Path $absoluteFilePath))

    # generate form-data body
    $boundary = "tdbuildFormBoundary"

    #Formatting is weird in script to keep correct format for output?
    $body = @"
--$boundary
Content-Disposition: form-data; name="application/json"
Content-Type: application/json

$filePathJson
--$boundary
Content-Disposition: form-data; name="resources"; filename="resources"
Content-Type: application/octet-stream

$fileBinary
--$boundary--
"@

    Invoke-RestMethod -Uri "http://tdbuild/api/teams/$teamId/LocalizableFiles/ParserId/246" -Method Put -UseDefaultCredentials -ContentType "multipart/form-data; boundary=$boundary" -Body $body -OutFile $outFilePath
}

Function BinPlace ($UnzipFileTo,$relativeFilePath,$TargetPath,$LanguageSet)
{
    $Langs = $LanguageSet.split(";")
    
    write-host "the culture file is: $CultureSettingsFile"

    foreach($Language in $Langs)
    {
        $OCulture = GetCulture $CultureSettingFile $Language
        $LocalizedFile = $UnzipFileTo + "\" + $OCulture.LSBUILD + $relativeFilePath
        $LocDir = ""

        # Chinese (zh) regions use a different directory structure
        if ($OCulture.Culture -eq "zh") {
            $LocDir = $TargetPath + $OCulture.Culture + "-r" + $Language.split("-")[1]
        } else {
            $LocDir = $TargetPath + $OCulture.Culture
        }
        
        if(!(Test-Path -Path $LocDir)){
            New-Item -Path $LocDir -ItemType directory
        }

        $targetFile = $LocDir + $relativeFilePath

        write-host "Loc File:   $LocalizedFile"
        write-host "TargetPath: $targetFile"
        write-host "Copying Loc file to TargetPath"

        Copy-Item $LocalizedFile $targetFile
    }
}

Function AddFiletoRepo ($TargetPath,$LanguageSet)
{
    $Langs = $LanguageSet.split(";")

    foreach($Language in $Langs)
    {
        $OCulture = GetCulture $CultureSettingFile $Language
        if ($OCulture.Culture -eq "zh") {
            $LocDir = $TargetPath + $OCulture.Culture + "-r" + $Language.split("-")[1]
        } else {
            $LocDir = $TargetPath + $OCulture.Culture
        }

        $Argument = "add " + $LocDir

        write-host $Argument

        ProcessStart $git $Argument $repoPath
    }
}

Function RefreshTDFiles
{
    InitializeRepoForCheckin

    $Files = Import-CSV $ProjectInfo 

    Foreach($File in $Files)
    {
        write-host "Start processing Files"

        $absoluteFilePath = $File.absoluteFilePath
        $outFilePath      = $File.outFilePath
        $relativeFilePath = $File.relativeFilePath
        $TargetPath       = $File.TargetPath
        $LanguageSet      = $File.LanguageSet

        $outFilePath      = $ExecutionContext.InvokeCommand.ExpandString($outFilePath)
        $absoluteFilePath = $ExecutionContext.InvokeCommand.ExpandString($absoluteFilePath)
        $TargetPath       = $ExecutionContext.InvokeCommand.ExpandString($TargetPath)

        write-host "-----TOUCHDOWN TRANSACTION-----"
        TouchDownTransaction $absoluteFilePath $outFilePath $relativeFilePath $teamId $LanguageSet

        $UnzipFolderLocation = $SrcRoot + "\localization\unzip"

        Unzip $outFilePath $UnzipFolderLocation

        BinPlace $UnzipFolderLocation $relativeFilePath $TargetPath $LanguageSet

        AddFiletoRepo $TargetPath $LanguageSet
    }

    CheckinFilesIntoRepo

<<<<<<< HEAD
    # Remove temporary files after they have been dropped in resources.
    Remove-Item "appcenter-distribute -recurse"
=======
    # Remove temporary files after they have been dropped in resources
    Remove-Item "mobile-center-distribute -recurse"
>>>>>>> cbd4ce5a
}

RefreshTDFiles<|MERGE_RESOLUTION|>--- conflicted
+++ resolved
@@ -22,7 +22,7 @@
 
 $TempLocBranch = "translatedFiles"
 $repoPath = $SrcRoot
-$DefaultRepoBranch = "refactor"
+$DefaultRepoBranch = "develop"
 $teamId = "269" #ID for Android
 $git = "git"
 
@@ -250,14 +250,8 @@
     }
 
     CheckinFilesIntoRepo
-
-<<<<<<< HEAD
     # Remove temporary files after they have been dropped in resources.
     Remove-Item "appcenter-distribute -recurse"
-=======
-    # Remove temporary files after they have been dropped in resources
-    Remove-Item "mobile-center-distribute -recurse"
->>>>>>> cbd4ce5a
 }
 
 RefreshTDFiles