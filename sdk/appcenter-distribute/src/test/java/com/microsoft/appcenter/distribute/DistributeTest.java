--- conflicted
+++ resolved
@@ -25,10 +25,7 @@
 import com.microsoft.appcenter.http.HttpClient;
 import com.microsoft.appcenter.http.HttpResponse;
 import com.microsoft.appcenter.http.HttpUtils;
-<<<<<<< HEAD
 import com.microsoft.appcenter.http.ServiceCall;
-=======
->>>>>>> 27cdb637
 import com.microsoft.appcenter.http.ServiceCallback;
 import com.microsoft.appcenter.ingestion.models.json.LogFactory;
 import com.microsoft.appcenter.test.TestUtils;
@@ -683,7 +680,6 @@
     }
 
     @Test
-<<<<<<< HEAD
     public void tryResetWorkflowWhenApplicationEnterForegroundWhenChannelNull() {
 
         /* Mock download state. */
@@ -725,7 +721,33 @@
                 return call;
             }
         }).when(mHttpClient).callAsync(anyString(), anyString(), eq(Collections.<String, String>emptyMap()), any(HttpClient.CallTemplate.class), any(ServiceCallback.class));
-=======
+
+        /* Start distribute. */
+        start();
+
+        /* Start activity. */
+        Distribute.getInstance().onApplicationEnterForeground();
+        Distribute.getInstance().onActivityResumed(mActivity);
+
+        /* Verify download is checked after we reset workflow. */
+        verify(mHttpClient).callAsync(anyString(), anyString(), eq(Collections.<String, String>emptyMap()), any(HttpClient.CallTemplate.class), any(ServiceCallback.class));
+
+        /* Stop activity. */
+        Distribute.getInstance().onActivityPaused(mActivity);
+        Distribute.getInstance().onApplicationEnterBackground();
+
+        /* Verify that all calls were completed. */
+        verify(mHttpClient).callAsync(anyString(), anyString(), eq(Collections.<String, String>emptyMap()), any(HttpClient.CallTemplate.class), any(ServiceCallback.class));
+
+        /* Enter foreground again. */
+        Distribute.getInstance().onApplicationEnterForeground();
+        Distribute.getInstance().onActivityResumed(mActivity);
+
+        /* Verify download is checked after we reset workflow again. */
+        verify(mHttpClient, times(2)).callAsync(anyString(), anyString(), eq(Collections.<String, String>emptyMap()), any(HttpClient.CallTemplate.class), any(ServiceCallback.class));
+    }
+    
+    @Test
     public void checkUpdateReleaseAfterInterruptDownloading() {
 
         /* Prepare data. */
@@ -735,33 +757,11 @@
         when(mReleaseDetails.isMandatoryUpdate()).thenReturn(true);
         when(DeviceInfoHelper.getVersionCode(any(PackageInfo.class))).thenReturn(0);
         when(DistributeUtils.loadCachedReleaseDetails()).thenReturn(mReleaseDetails);
->>>>>>> 27cdb637
 
         /* Start distribute. */
         start();
 
         /* Start activity. */
-<<<<<<< HEAD
-        Distribute.getInstance().onApplicationEnterForeground();
-        Distribute.getInstance().onActivityResumed(mActivity);
-
-        /* Verify download is checked after we reset workflow. */
-        verify(mHttpClient).callAsync(anyString(), anyString(), eq(Collections.<String, String>emptyMap()), any(HttpClient.CallTemplate.class), any(ServiceCallback.class));
-
-        /* Stop activity. */
-        Distribute.getInstance().onActivityPaused(mActivity);
-        Distribute.getInstance().onApplicationEnterBackground();
-
-        /* Verify that all calls were completed. */
-        verify(mHttpClient).callAsync(anyString(), anyString(), eq(Collections.<String, String>emptyMap()), any(HttpClient.CallTemplate.class), any(ServiceCallback.class));
-
-        /* Enter foreground again. */
-        Distribute.getInstance().onApplicationEnterForeground();
-        Distribute.getInstance().onActivityResumed(mActivity);
-
-        /* Verify download is checked after we reset workflow again. */
-        verify(mHttpClient, times(2)).callAsync(anyString(), anyString(), eq(Collections.<String, String>emptyMap()), any(HttpClient.CallTemplate.class), any(ServiceCallback.class));
-=======
         Distribute.getInstance().onActivityResumed(mActivity);
 
         /* Verify that check release for update was called. */
@@ -777,7 +777,6 @@
 
         /* Verify that check release for update was called again. */
         verify(mHttpClient, times(2)).callAsync(anyString(), anyString(), eq(Collections.<String, String>emptyMap()), any(HttpClient.CallTemplate.class), httpCallback.capture());
->>>>>>> 27cdb637
     }
 
     private void firstDownloadNotification(int apiLevel) throws Exception {
