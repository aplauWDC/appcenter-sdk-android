--- conflicted
+++ resolved
@@ -58,12 +58,9 @@
 import static com.microsoft.appcenter.http.DefaultHttpClient.METHOD_DELETE;
 import static com.microsoft.appcenter.http.DefaultHttpClient.METHOD_GET;
 import static com.microsoft.appcenter.http.DefaultHttpClient.METHOD_POST;
-<<<<<<< HEAD
 import static com.microsoft.appcenter.storage.Constants.PENDING_OPERATION_DELETE_VALUE;
-=======
 import static com.microsoft.appcenter.storage.Constants.PREFERENCE_PARTITION_PREFIX;
 import static com.microsoft.appcenter.storage.Constants.USER;
->>>>>>> e441514a
 import static org.junit.Assert.assertEquals;
 import static org.junit.Assert.assertFalse;
 import static org.junit.Assert.assertNotEquals;
@@ -96,14 +93,10 @@
 })
 public class StorageTest extends AbstractStorageTest {
 
-<<<<<<< HEAD
     @Mock
     private DataStoreEventListener mDataStoreEventListener;
 
-    private String tokenResult = String.format("{\n" +
-=======
     private static final String TOKEN_RESULT = String.format("{\n" +
->>>>>>> e441514a
             "            \"partition\": \"%s\",\n" +
             "            \"dbAccount\": \"lemmings-01-8f37d78902\",\n" +
             "            \"dbName\": \"db\",\n" +
