/*
 * Copyright (c) Microsoft Corporation. All rights reserved.
 * Licensed under the MIT License.
 */

package com.microsoft.appcenter.storage;

import android.content.ContentValues;
import android.content.Context;
import android.database.Cursor;
import android.database.sqlite.SQLiteQueryBuilder;
import android.support.annotation.VisibleForTesting;
import android.support.annotation.WorkerThread;

import com.microsoft.appcenter.storage.exception.StorageException;
import com.microsoft.appcenter.storage.models.Document;
import com.microsoft.appcenter.storage.models.PendingOperation;
import com.microsoft.appcenter.storage.models.ReadOptions;
import com.microsoft.appcenter.storage.models.WriteOptions;
import com.microsoft.appcenter.utils.AppCenterLog;
import com.microsoft.appcenter.utils.storage.DatabaseManager;
import com.microsoft.appcenter.utils.storage.SQLiteUtils;

import java.util.ArrayList;
import java.util.List;

import static com.microsoft.appcenter.AppCenter.LOG_TAG;
import static com.microsoft.appcenter.Constants.DATABASE;
import static com.microsoft.appcenter.Constants.READONLY_TABLE;
import static com.microsoft.appcenter.storage.Constants.PENDING_OPERATION_CREATE_VALUE;
import static com.microsoft.appcenter.storage.Constants.READONLY;
import static com.microsoft.appcenter.storage.Constants.USER;

@WorkerThread
class LocalDocumentStorage {

    /**
     * Error message when failed to read from cache.
     */
    @VisibleForTesting
    static final String FAILED_TO_READ_FROM_CACHE = "Failed to read from cache.";

    /**
     * Partition column.
     */
    @VisibleForTesting
    static final String PARTITION_COLUMN_NAME = "partition";

    /**
     * Document Id column.
     */
    @VisibleForTesting
    static final String DOCUMENT_ID_COLUMN_NAME = "document_id";

    /**
     * Document column.
     */
    private static final String DOCUMENT_COLUMN_NAME = "document";

    /**
     * Etag column.
     */
    private static final String ETAG_COLUMN_NAME = "etag";

    /**
     * Expiration time column.
     */
    private static final String EXPIRATION_TIME_COLUMN_NAME = "expiration_time";

    /**
     * Download time column.
     */
    private static final String DOWNLOAD_TIME_COLUMN_NAME = "download_time";

    /**
     * Operation time column.
     */
    private static final String OPERATION_TIME_COLUMN_NAME = "operation_time";

    /**
     * Pending operation column.
     */
    private static final String PENDING_OPERATION_COLUMN_NAME = "pending_operation";

    /**
     * Current version of the schema.
     */
    private static final int VERSION = 1;

    /**
     * `Where` clause to select by partition and document ID.
     */
    private static final String BY_PARTITION_AND_DOCUMENT_ID_WHERE_CLAUSE =
            String.format("%s = ? AND %s = ?", PARTITION_COLUMN_NAME, DOCUMENT_ID_COLUMN_NAME);

    /**
     * Current schema.
     */
    private static final ContentValues SCHEMA =
            getContentValues("", "", "", "", 0, 0, 0, "");

    private final DatabaseManager mDatabaseManager;

    LocalDocumentStorage(Context context, String userTable) {
        mDatabaseManager = new DatabaseManager(context, DATABASE, READONLY_TABLE, VERSION, SCHEMA, new DatabaseManager.DefaultListener());
        if (userTable != null) {
            createTableIfDoesNotExist(userTable);
        }
    }

<<<<<<< HEAD
    LocalDocumentStorage(Context context) {
        this(new DatabaseManager(context, DATABASE, TABLE, VERSION, SCHEMA, new DatabaseManager.DefaultListener(), new String[]{PARTITION_COLUMN_NAME, DOCUMENT_ID_COLUMN_NAME}));
=======
    /**
     * Creates a table for storing user partition documents.
     */
    void createTableIfDoesNotExist(String userTable) {
        mDatabaseManager.createTable(userTable, SCHEMA);
>>>>>>> e9ff549d
    }

    <T> void writeOffline(String table, Document<T> document, WriteOptions writeOptions) {
        write(table, document, writeOptions, PENDING_OPERATION_CREATE_VALUE);
    }

    <T> void writeOnline(String table, Document<T> document, WriteOptions writeOptions) {
        write(table, document, writeOptions, null);
    }

    private <T> long write(String table, Document<T> document, WriteOptions writeOptions, String pendingOperationValue) {
        if (writeOptions.getDeviceTimeToLive() == WriteOptions.NO_CACHE) {
            return 0;
        }
        AppCenterLog.debug(LOG_TAG, String.format("Trying to replace %s:%s document to cache", document.getPartition(), document.getId()));
        long now = System.currentTimeMillis();
        ContentValues values = getContentValues(
                document.getPartition(),
                document.getId(),
                Utils.getGson().toJson(document),
                document.getEtag(),
                now + writeOptions.getDeviceTimeToLive() * 1000,
                now,
                now,
                pendingOperationValue);
        return mDatabaseManager.replace(table, values, PARTITION_COLUMN_NAME, DOCUMENT_ID_COLUMN_NAME);
    }

    <T> Document<T> read(String table, String partition, String documentId, Class<T> documentType, ReadOptions readOptions) {
        AppCenterLog.debug(LOG_TAG, String.format("Trying to read %s:%s document from cache", partition, documentId));
        Cursor cursor;
        ContentValues values;
        try {
            cursor = mDatabaseManager.getCursor(
                    table,
                    getPartitionAndDocumentIdQueryBuilder(),
                    null,
                    new String[]{partition, documentId},
                    EXPIRATION_TIME_COLUMN_NAME + " DESC");
        } catch (RuntimeException e) {
            AppCenterLog.error(LOG_TAG, "Failed to read from cache: ", e);
            return new Document<>(FAILED_TO_READ_FROM_CACHE, e);
        }

        /* We only expect one value as we do upserts in the `write` method */
        values = mDatabaseManager.nextValues(cursor);
        if (values != null) {
            if (ReadOptions.isExpired(values.getAsLong(EXPIRATION_TIME_COLUMN_NAME))) {
                mDatabaseManager.delete(table, cursor.getLong(0));
                AppCenterLog.info(LOG_TAG, "Document was found in the cache, but it was expired. The cached document has been invalidated.");
                return new Document<>(new StorageException("Document was found in the cache, but it was expired. The cached document has been invalidated."));
            }
            Document<T> document = Utils.parseDocument(values.getAsString(DOCUMENT_COLUMN_NAME), documentType);
            document.setIsFromCache(true);
            document.setPendingOperation(values.getAsString(PENDING_OPERATION_COLUMN_NAME));
            write(table, document, new WriteOptions(readOptions.getDeviceTimeToLive()), values.getAsString(PENDING_OPERATION_COLUMN_NAME));
            return document;
        }
        AppCenterLog.info(LOG_TAG, "Document was found in the cache, but it was expired. The cached document has been invalidated.");
        return new Document<>(new StorageException("Document was not found in the cache."));
    }

    private static SQLiteQueryBuilder getPartitionAndDocumentIdQueryBuilder() {
        SQLiteQueryBuilder builder = SQLiteUtils.newSQLiteQueryBuilder();
        builder.appendWhere(BY_PARTITION_AND_DOCUMENT_ID_WHERE_CLAUSE);
        return builder;
    }

    <T> Document<T> createOrUpdateOffline(String table, String partition, String documentId, T document, Class<T> documentType, WriteOptions writeOptions) {
        Document<T> cachedDocument = read(table, partition, documentId, documentType, new ReadOptions(ReadOptions.NO_CACHE));
        if (cachedDocument.getDocumentError() != null && cachedDocument.getDocumentError().getError().getMessage().equals(FAILED_TO_READ_FROM_CACHE)) {
            return cachedDocument;
        }

        /* The document cache has been expired, or the document did not exists, create it. */
        Document<T> writeDocument = new Document<>(document, partition, documentId);
        long rowId =
                cachedDocument.getDocumentError() != null ?
                        createOffline(table, writeDocument, writeOptions) :
                        updateOffline(table, writeDocument, writeOptions);
        return rowId >= 0 ? writeDocument : new Document<T>(new StorageException("Failed to write document into cache."));
    }

    private <T> long createOffline(String table, Document<T> document, WriteOptions writeOptions) {
        return write(table, document, writeOptions, Constants.PENDING_OPERATION_CREATE_VALUE);
    }

    private <T> long updateOffline(String table, Document<T> document, WriteOptions writeOptions) {
        return write(table, document, writeOptions, Constants.PENDING_OPERATION_REPLACE_VALUE);
    }

    /**
     * Creates or overwrites specified document entry in the cache. Sets the de-serialized value of
     * the document to null and the pending operation to DELETE.
     *
     * @param partition  Partition key.
     * @param documentId Document id.
     * @return True if cache was successfully written to, false otherwise.
     */
    boolean markForDeletion(String table, String partition, String documentId) {
        Document<Void> writeDocument = new Document<>(null, partition, documentId);
        long rowId = write(table, writeDocument, new WriteOptions(), Constants.PENDING_OPERATION_DELETE_VALUE);
        return rowId > 0;
    }

    /**
     * Deletes the specified document from the local cache.
     *
     * @param partition  Partition key.
     * @param documentId Document id.
     */
    void deleteOnline(String table, String partition, String documentId) {
        AppCenterLog.debug(LOG_TAG, String.format("Trying to delete %s:%s document from cache", partition, documentId));
        try {
            mDatabaseManager.delete(
                    table,
                    BY_PARTITION_AND_DOCUMENT_ID_WHERE_CLAUSE,
                    new String[]{partition, documentId});
        } catch (RuntimeException e) {
            AppCenterLog.error(LOG_TAG, "Failed to delete from cache: ", e);
        }
    }

    List<PendingOperation> getPendingOperations(String table) {
        List<PendingOperation> result = new ArrayList<>();
        if (table == null) {
            return result;
        }
        SQLiteQueryBuilder builder = SQLiteUtils.newSQLiteQueryBuilder();
        builder.appendWhere(PENDING_OPERATION_COLUMN_NAME + "  IS NOT NULL");
        Cursor cursor = mDatabaseManager.getCursor(table, builder, null, null, null);

        //noinspection TryFinallyCanBeTryWithResources
        try {
            while (cursor.moveToNext()) {
                ContentValues values = mDatabaseManager.buildValues(cursor);
                result.add(new PendingOperation(
                        table,
                        values.getAsString(PENDING_OPERATION_COLUMN_NAME),
                        values.getAsString(PARTITION_COLUMN_NAME),
                        values.getAsString(DOCUMENT_ID_COLUMN_NAME),
                        values.getAsString(DOCUMENT_COLUMN_NAME),
                        values.getAsLong(EXPIRATION_TIME_COLUMN_NAME)));
            }
        } finally {
            cursor.close();
        }
        return result;
    }

    /**
     * Deletes the specified document from the cache.
     *
     * @param operation Pending operation to delete.
     */
    void deletePendingOperation(PendingOperation operation) {
        deleteOnline(operation.getTable(), operation.getPartition(), operation.getDocumentId());
    }

    /**
     * Validate partition name.
     *
     * @param partition name.
     * @return true if the partition is supported, false otherwise.
     */
    static boolean isValidPartitionName(String partition) {
        return READONLY.equals(partition) || USER.equals(partition);
    }

    private static ContentValues getContentValues(
            String partition,
            String documentId,
            String document,
            String eTag,
            long expirationTime,
            long downloadTime,
            long operationTime,
            String pendingOperation) {
        ContentValues values = new ContentValues();
        values.put(PARTITION_COLUMN_NAME, partition);
        values.put(DOCUMENT_ID_COLUMN_NAME, documentId);
        values.put(DOCUMENT_COLUMN_NAME, document);
        values.put(ETAG_COLUMN_NAME, eTag);
        values.put(EXPIRATION_TIME_COLUMN_NAME, expirationTime);
        values.put(DOWNLOAD_TIME_COLUMN_NAME, downloadTime);
        values.put(OPERATION_TIME_COLUMN_NAME, operationTime);
        values.put(PENDING_OPERATION_COLUMN_NAME, pendingOperation);
        return values;
    }

    void updatePendingOperation(PendingOperation operation) {

        /*
         * Update the document in cache (if expiration_time still valid otherwise, remove the document),
         * clear the pending_operation column, update eTag, download_time and document columns.
         */
        long now = System.currentTimeMillis();
        if (operation.getExpirationTime() <= now) {
            deletePendingOperation(operation);
        } else {
            mDatabaseManager.replace(operation.getTable(), getContentValues(operation, now), PARTITION_COLUMN_NAME, DOCUMENT_ID_COLUMN_NAME);
        }
    }

    private static ContentValues getContentValues(PendingOperation operation, long now) {
        return getContentValues(
                operation.getPartition(),
                operation.getDocumentId(),
                operation.getDocument(),
                operation.getEtag(),
                operation.getExpirationTime(),
                now,
                now,
                operation.getOperation());
    }
}<|MERGE_RESOLUTION|>--- conflicted
+++ resolved
@@ -102,22 +102,17 @@
     private final DatabaseManager mDatabaseManager;
 
     LocalDocumentStorage(Context context, String userTable) {
-        mDatabaseManager = new DatabaseManager(context, DATABASE, READONLY_TABLE, VERSION, SCHEMA, new DatabaseManager.DefaultListener());
+        mDatabaseManager = new DatabaseManager(context, DATABASE, READONLY_TABLE, VERSION, SCHEMA, new DatabaseManager.DefaultListener(), new String[]{PARTITION_COLUMN_NAME, DOCUMENT_ID_COLUMN_NAME});
         if (userTable != null) {
             createTableIfDoesNotExist(userTable);
         }
     }
 
-<<<<<<< HEAD
-    LocalDocumentStorage(Context context) {
-        this(new DatabaseManager(context, DATABASE, TABLE, VERSION, SCHEMA, new DatabaseManager.DefaultListener(), new String[]{PARTITION_COLUMN_NAME, DOCUMENT_ID_COLUMN_NAME}));
-=======
     /**
      * Creates a table for storing user partition documents.
      */
     void createTableIfDoesNotExist(String userTable) {
         mDatabaseManager.createTable(userTable, SCHEMA);
->>>>>>> e9ff549d
     }
 
     <T> void writeOffline(String table, Document<T> document, WriteOptions writeOptions) {
