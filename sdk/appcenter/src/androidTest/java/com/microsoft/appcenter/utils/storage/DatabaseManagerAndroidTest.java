/*
 * Copyright (c) Microsoft Corporation. All rights reserved.
 * Licensed under the MIT License.
 */

package com.microsoft.appcenter.utils.storage;

import android.annotation.SuppressLint;
import android.content.ContentValues;
import android.content.Context;
import android.database.Cursor;
import android.database.sqlite.SQLiteConstraintException;
import android.database.sqlite.SQLiteDatabase;
import android.database.sqlite.SQLiteQueryBuilder;
import android.support.test.InstrumentationRegistry;
import android.support.test.filters.SmallTest;
import android.support.test.runner.AndroidJUnit4;

import org.junit.After;
import org.junit.BeforeClass;
import org.junit.Test;
import org.junit.runner.RunWith;

import java.util.Random;

import static org.junit.Assert.assertArrayEquals;
import static org.junit.Assert.assertEquals;
import static org.junit.Assert.assertFalse;
import static org.junit.Assert.assertNotNull;
import static org.junit.Assert.assertNull;
import static org.junit.Assert.assertTrue;
import static org.mockito.Matchers.any;
import static org.mockito.Mockito.mock;
import static org.mockito.Mockito.verify;

@SuppressWarnings("unused")
@SmallTest
@RunWith(AndroidJUnit4.class)
public class DatabaseManagerAndroidTest {

    /**
     * Random tool.
     */
    private static final Random RANDOM = new Random();

    /**
     * Initial maximum database size for some of the tests.
     */
    private static final long MAX_SIZE_IN_BYTES = 20480;

    /**
     * Context instance.
     */
    @SuppressLint("StaticFieldLeak")
    private static Context sContext;

    /**
     * Database schema.
     */
    private static ContentValues mSchema;

    private static String databaseName = "test-database";

    /**
     * Boolean value to simulate both true and false.
     */
    private static boolean mRandomBooleanValue = false;

    @BeforeClass
    public static void setUpClass() {
        sContext = InstrumentationRegistry.getTargetContext();

        /* Create a test schema. */
        mSchema = generateContentValues();
    }

    @After
    public void tearDown() {
        sContext.deleteDatabase(databaseName);
    }

    @SuppressWarnings("TryFinallyCanBeTryWithResources")
    private static ContentValues get(DatabaseManager databaseManager, long id) {
        try {
            SQLiteQueryBuilder builder = SQLiteUtils.newSQLiteQueryBuilder();
            builder.appendWhere(DatabaseManager.PRIMARY_KEY + " = ?");
            String[] selectionArgs = new String[]{String.valueOf(id)};
            Cursor cursor = databaseManager.getCursor(builder, null, selectionArgs, null);
            try {
                return databaseManager.nextValues(cursor);
            } finally {
                cursor.close();
            }
        } catch (RuntimeException e) {
            return null;
        }
    }

    @SuppressWarnings("SpellCheckingInspection")
    private static void runDatabaseManagerTest(DatabaseManager databaseManager) {
        ContentValues value1 = generateContentValues();
        ContentValues value2 = generateContentValues();
        ContentValues value3 = generateContentValues();

        /* Put. */
        long value1Id = databaseManager.put(value1, "COL_INTEGER");
        assertTrue(value1Id >= 0);

        /* Put another. */
        long value2Id = databaseManager.put(value2, "COL_INTEGER");
        assertTrue(value2Id >= 0);

        /* Generate an ID that is neither value1Id nor value2Id. */

        /* Get. */
        ContentValues value1FromDatabase = get(databaseManager, value1Id);
        assertContentValuesEquals(value1, value1FromDatabase);
        ContentValues value2FromDatabase = get(databaseManager, value2Id);
        assertContentValuesEquals(value2, value2FromDatabase);
        //noinspection ResourceType
        ContentValues nullValueFromDatabase = get(databaseManager, -1);
        assertNull(nullValueFromDatabase);

        /* Count with scanner. */
        Cursor cursor = databaseManager.getCursor(null, null, null, null);
        assertEquals(2, cursor.getCount());
        assertEquals(2, cursor.getCount());
        SQLiteQueryBuilder queryBuilder = SQLiteUtils.newSQLiteQueryBuilder();
        queryBuilder.appendWhere("COL_STRING = ?");
        Cursor cursor1 = databaseManager.getCursor(queryBuilder, null, new String[]{value1.getAsString("COL_STRING")}, null);
        assertEquals(1, cursor1.getCount());
        assertTrue(cursor1.moveToNext());
        assertContentValuesEquals(value1, databaseManager.buildValues(cursor1));
        assertFalse(cursor1.moveToNext());

        /* Null value matching. */
        queryBuilder = SQLiteUtils.newSQLiteQueryBuilder();
        queryBuilder.appendWhere("COL_STRING IS NULL");
        assertEquals(0, databaseManager.getCursor(queryBuilder, null, null, null).getCount());
        queryBuilder = SQLiteUtils.newSQLiteQueryBuilder();
        queryBuilder.appendWhere("COL_STRING_NULL IS NULL");
        assertEquals(2, databaseManager.getCursor(queryBuilder, null, null, null).getCount());

        /* Test null value filter does not exclude anything, so returns the 2 logs. */
        queryBuilder = SQLiteUtils.newSQLiteQueryBuilder();
        cursor = databaseManager.getCursor(queryBuilder, null, null, null);
        assertEquals(2, cursor.getCount());

        /* Test filtering only with the second key parameter to get only the second log. */
        queryBuilder = SQLiteUtils.newSQLiteQueryBuilder();
        queryBuilder.appendWhere("COL_STRING NOT IN (?)");
        cursor = databaseManager.getCursor(queryBuilder, null, new String[]{value1.getAsString("COL_STRING")}, null);
        assertEquals(1, cursor.getCount());
        assertTrue(cursor.moveToNext());
        assertContentValuesEquals(value2, databaseManager.buildValues(cursor));

        /* Delete. */
        databaseManager.delete(value1Id);
        assertNull(get(databaseManager, value1Id));
        assertEquals(1, databaseManager.getRowCount());
        assertEquals(1, databaseManager.getCursor(null, null, null, null).getCount());

        /* Put logs to delete with condition. */
        ContentValues value4 = generateContentValues();
        ContentValues value5 = generateContentValues();
        value4.put("COL_STRING", value2.getAsString("COL_STRING"));
        value5.put("COL_STRING", value2.getAsString("COL_STRING") + "A");
        Long value4Id = databaseManager.put(value4, "COL_INTEGER");
        Long value5Id = databaseManager.put(value5, "COL_INTEGER");
        assertNotNull(value4Id);
        assertNotNull(value5Id);

        /* Delete logs with condition. */
        databaseManager.delete("COL_STRING", value2.getAsString("COL_STRING"));
        assertEquals(1, databaseManager.getRowCount());
        ContentValues value5FromDatabase = get(databaseManager, value5Id);
        assertContentValuesEquals(value5, value5FromDatabase);

        /* Clear. */
        databaseManager.clear();
        assertEquals(0, databaseManager.getRowCount());
    }

    private static ContentValues generateContentValues() {
        byte[] randomBytes = new byte[10];
        RANDOM.nextBytes(randomBytes);

        ContentValues values = new ContentValues();
        values.put("COL_STRING", new String(randomBytes));
        values.put("COL_STRING_NULL", (String) null);
        values.put("COL_BYTE", randomBytes[0]);
        values.put("COL_SHORT", (short) RANDOM.nextInt(100));
        values.put("COL_INTEGER", RANDOM.nextInt());
        values.put("COL_LONG", RANDOM.nextLong());
        values.put("COL_FLOAT", RANDOM.nextFloat());
        values.put("COL_DOUBLE", RANDOM.nextDouble());
        values.put("COL_BOOLEAN", (mRandomBooleanValue = !mRandomBooleanValue)/*RANDOM.nextBoolean()*/);
        values.put("COL_BYTE_ARRAY", randomBytes);
        return values;
    }

    private static void assertContentValuesEquals(ContentValues expected, ContentValues actual) {
        assertNotNull(actual);
        assertEquals(expected.getAsString("COL_STRING"), actual.getAsString("COL_STRING"));
        assertEquals(expected.getAsString("COL_STRING_NULL"), actual.getAsString("COL_STRING_NULL"));
        assertEquals(expected.getAsByte("COL_BYTE"), actual.getAsByte("COL_BYTE"));
        assertEquals(expected.getAsShort("COL_SHORT"), actual.getAsShort("COL_SHORT"));
        assertEquals(expected.getAsInteger("COL_INTEGER"), actual.getAsInteger("COL_INTEGER"));
        assertEquals(expected.getAsLong("COL_LONG"), actual.getAsLong("COL_LONG"));
        assertEquals(expected.getAsFloat("COL_FLOAT"), actual.getAsFloat("COL_FLOAT"));
        assertEquals(expected.getAsDouble("COL_DOUBLE"), actual.getAsDouble("COL_DOUBLE"));
        assertEquals(expected.getAsBoolean("COL_BOOLEAN"), actual.getAsBoolean("COL_BOOLEAN"));
        assertArrayEquals(expected.getAsByteArray("COL_BYTE_ARRAY"), actual.getAsByteArray("COL_BYTE_ARRAY"));
    }

    @Test
    public void databaseManager() {

        /* Get instance to access database. */
        DatabaseManager.Listener listener = mock(DatabaseManager.Listener.class);
        DatabaseManager databaseManager = new DatabaseManager(sContext, databaseName, "databaseManager", 1, mSchema, listener);

        //noinspection TryFinallyCanBeTryWithResources (try with resources statement is API >= 19)
        try {
            runDatabaseManagerTest(databaseManager);
        } finally {

            /* Close. */
            //noinspection ThrowFromFinallyBlock
            databaseManager.close();
        }
        verify(listener).onCreate(any(SQLiteDatabase.class));
    }

    @Test
    public void databaseManagerUpgradeNotHandled() {

        /* Create a schema for v1. */
        ContentValues schema = new ContentValues();
        schema.put("COL_STRING", "");

        /* Create a row for v1. */
        ContentValues oldVersionValue = new ContentValues();
        oldVersionValue.put("COL_STRING", "Hello World");

        /* Get instance to access database. */
        DatabaseManager databaseManager = new DatabaseManager(sContext, databaseName, "databaseManagerUpgrade", 1, schema, new DatabaseManager.DefaultListener());
        try {

            /* Database will always create a column for identifiers so default length of all tables is 1. */
            Cursor cursor = databaseManager.getCursor(SQLiteUtils.newSQLiteQueryBuilder(), null, null, null);
            assertEquals(2, cursor.getColumnCount());
            long id = databaseManager.put(oldVersionValue, "COL_INTEGER");

            /* Put data. */
            ContentValues actual = get(databaseManager, id);
            assertNotNull(actual);
            actual.remove("oid");
            assertEquals(oldVersionValue, actual);
            assertEquals(1, databaseManager.getRowCount());
        } finally {

            /* Close. */
            databaseManager.close();
        }

        /* Get instance to access database with a newer schema without handling upgrade. */
        databaseManager = new DatabaseManager(sContext, databaseName, "databaseManagerUpgrade", 2, mSchema, new DatabaseManager.DefaultListener());

        /* Verify data deleted since no handled upgrade. */
        try {
            Cursor cursor = databaseManager.getCursor(SQLiteUtils.newSQLiteQueryBuilder(), null, null, null);
            assertEquals(11, cursor.getColumnCount());
            assertEquals(0, databaseManager.getRowCount());
        } finally {

            /* Close. */
            databaseManager.close();
        }
    }

    @Test
    public void databaseManagerUpgradeHandled() {

        /* Create a schema for v1. */
        ContentValues schema = new ContentValues();
        schema.put("COL_STRING", "");

        /* Create a row for v1. */
        ContentValues oldVersionValue = new ContentValues();
        oldVersionValue.put("COL_STRING", "Hello World");

        /* Get instance to access database. */
        DatabaseManager databaseManager = new DatabaseManager(sContext, databaseName, "databaseManagerUpgrade", 1, schema, new DatabaseManager.DefaultListener());

        /* Put data. */
        long id;
        try {
            id = databaseManager.put(oldVersionValue, "COL_INTEGER");
            ContentValues actual = get(databaseManager, id);
            assertNotNull(actual);
            actual.remove("oid");
            assertEquals(oldVersionValue, actual);
            assertEquals(1, databaseManager.getRowCount());
        } finally {

            /* Close. */
            databaseManager.close();
        }

        /* Upgrade schema. */
        schema.put("COL_INT", 1);

        /* Get instance to access database with a newer schema without handling upgrade. */
        databaseManager = new DatabaseManager(sContext, databaseName, "databaseManagerUpgrade", 2, schema, new DatabaseManager.Listener() {

            @Override
            public void onCreate(SQLiteDatabase db) {
            }

            @Override
            public boolean onUpgrade(SQLiteDatabase db, int oldVersion, int newVersion) {
                db.execSQL("ALTER TABLE databaseManagerUpgrade ADD COLUMN COL_INT INTEGER");
                return true;
            }
        });
        try {

            /* Verify data still there. */
            ContentValues actual = get(databaseManager, id);
            assertNotNull(actual);
            actual.remove("oid");
            assertEquals(oldVersionValue, actual);
            assertEquals(1, databaseManager.getRowCount());

            /* Put new data. */
            ContentValues data = new ContentValues();
            data.put("COL_STRING", "Hello World");
            data.put("COL_INT", 2);
            id = databaseManager.put(data, "COL_INTEGER");
            actual = get(databaseManager, id);
            assertNotNull(actual);
            actual.remove("oid");
            assertEquals(data, actual);
            assertEquals(2, databaseManager.getRowCount());
        } finally {

            /* Close. */
            databaseManager.close();
        }
    }

    @Test
    public void setMaximumSize() {

        /* Get instance to access database. */
        DatabaseManager databaseManager = new DatabaseManager(sContext, databaseName, "test.setMaximumSize", 1, mSchema, new DatabaseManager.DefaultListener());

        //noinspection TryFinallyCanBeTryWithResources (try with resources statement is API >= 19)
        try {

            /* Test to change to an exact size as its multiple of 4KB. */
            assertTrue(databaseManager.setMaxSize(MAX_SIZE_IN_BYTES));
            assertEquals(MAX_SIZE_IN_BYTES, databaseManager.getMaxSize());

            /* Test inexact value, it will use next multiple of 4KB. */
            long desiredSize = MAX_SIZE_IN_BYTES * 2 + 1;
            assertTrue(databaseManager.setMaxSize(desiredSize));
            assertEquals(desiredSize - 1 + 4096, databaseManager.getMaxSize());

            /* Try to set to a very small value. */
            assertFalse(databaseManager.setMaxSize(2));

            /* Test the side effect is that we shrunk to the minimum size that is possible. */
            assertEquals(MAX_SIZE_IN_BYTES, databaseManager.getMaxSize());
        } finally {

            /* Close. */
            //noinspection ThrowFromFinallyBlock
            databaseManager.close();
        }
    }

    @Test
    public void replace() {

        /* Get instance to access database. */
        DatabaseManager.Listener listener = mock(DatabaseManager.Listener.class);
        String table = "someTable";
        DatabaseManager databaseManager = new DatabaseManager(sContext, databaseName, table, 1, mSchema, listener);
        String documentIdProperty = "COL_STRING";

        //noinspection TryFinallyCanBeTryWithResources (try with resources statement is API >= 19)
        try {
            assertEquals(0L, databaseManager.getRowCount());
            ContentValues contentValues = generateContentValues();
            contentValues.put(documentIdProperty, "some id");
            databaseManager.replace(table, contentValues, documentIdProperty);
            assertEquals(1L, databaseManager.getRowCount());
            databaseManager.replace(table, contentValues, documentIdProperty);
            assertEquals(1L, databaseManager.getRowCount());

            /* Set the documentIdProperty to another value, new row should be created. */
            contentValues = generateContentValues();
            contentValues.put(documentIdProperty, "new id");
            databaseManager.replace(table, contentValues, documentIdProperty);
            assertEquals(2L, databaseManager.getRowCount());

            /* Replace a value with the same document id, if no matching condition given, or multiple matches happened replace will continue to insert. */
            contentValues = generateContentValues();
            contentValues.put(documentIdProperty, "new id");
            databaseManager.replace(table, contentValues);
            databaseManager.replace(table, contentValues, documentIdProperty);
            assertEquals(4L, databaseManager.getRowCount());

            /* Replace by matching an unknown property fails. */
            assertEquals(-1, databaseManager.replace(table, contentValues, "COLUMN_NOT_FOUND"));
            assertEquals(4L, databaseManager.getRowCount());
        } finally {

            /* Close. */
            //noinspection ThrowFromFinallyBlock
            databaseManager.close();
        }
        verify(listener).onCreate(any(SQLiteDatabase.class));
    }

    @Test
    public void replaceByMultipleColumns() {

        /* Get instance to access database. */
        DatabaseManager.Listener listener = mock(DatabaseManager.Listener.class);
        String table = "someTable";
        DatabaseManager databaseManager = new DatabaseManager(sContext, databaseName, table, 1, mSchema, listener);
        String[] documentIdProperties = new String[]{"COL_STRING", "COL_INTEGER"};

        //noinspection TryFinallyCanBeTryWithResources (try with resources statement is API >= 19)
        try {
            assertEquals(0L, databaseManager.getRowCount());
            ContentValues contentValues = generateContentValues();
            contentValues.put(documentIdProperties[0], "some id");
            contentValues.put(documentIdProperties[1], 0);
            databaseManager.replace(table, contentValues, documentIdProperties);
            assertEquals(1L, databaseManager.getRowCount());
            databaseManager.replace(table, contentValues, documentIdProperties);
            assertEquals(1L, databaseManager.getRowCount());

            /* Set the documentIdProperty to another value, new row should be created. */
            contentValues = generateContentValues();
            contentValues.put(documentIdProperties[0], "new id");
            contentValues.put(documentIdProperties[1], 1);
            databaseManager.replace(table, contentValues, documentIdProperties);
            assertEquals(2L, databaseManager.getRowCount());

            /* Replace a value with the same document id, if no matching condition given, or multiple matches happened replace will continue to insert. */
            contentValues = generateContentValues();
            contentValues.put(documentIdProperties[0], "new id");
            contentValues.put(documentIdProperties[1], 1);
            databaseManager.replace(table, contentValues);
            databaseManager.replace(table, contentValues, documentIdProperties);
            assertEquals(4L, databaseManager.getRowCount());

            /* Replace by matching an unknown property fails. */
            assertEquals(-1, databaseManager.replace(table, contentValues, "COLUMN_NOT_FOUND", "Random_Column"));
            assertEquals(4L, databaseManager.getRowCount());
        } finally {

            /* Close. */
            //noinspection ThrowFromFinallyBlock
            databaseManager.close();
        }
        verify(listener).onCreate(any(SQLiteDatabase.class));
    }

    @Test
<<<<<<< HEAD
    public void testMultipleTablesCreateDelete() {
        String firstTable = "firstTable";
        String secondTable = "secondTable";

        /* Get instance to access database. */
        DatabaseManager.Listener listener = mock(DatabaseManager.Listener.class);
        DatabaseManager databaseManager = new DatabaseManager(sContext, databaseName, firstTable, 1, mSchema, listener);
        assertTrue(checkTableExists(databaseManager, firstTable));
        assertFalse(checkTableExists(databaseManager, secondTable));

        databaseManager.createTable(secondTable, mSchema);
        assertTrue(checkTableExists(databaseManager, firstTable));
        assertTrue(checkTableExists(databaseManager, secondTable));

        databaseManager.dropTable(firstTable);
        assertFalse(checkTableExists(databaseManager, firstTable));
        assertTrue(checkTableExists(databaseManager, secondTable));

        databaseManager.dropTable(secondTable);
        assertFalse(checkTableExists(databaseManager, firstTable));
        assertFalse(checkTableExists(databaseManager, secondTable));
    }

    @Test
    public void replaceInTableWithUniquenessConstraint() {
        String tableName = "myTable";
        ContentValues content1 = new ContentValues();
        ContentValues content2 = new ContentValues();
        String colStr = "colStr";
        content1.put(colStr, "first string");
        content2.put(colStr, "different string");
        String colInt = "colInt";
        content1.put(colInt, -1);
        content2.put(colInt, -1);
        String colBoolean = "colBoolean";
        content1.put(colBoolean, true);
        content2.put(colBoolean, true);
        DatabaseManager databaseManager = insertContentValuesAndVerifyContentValuesInserted(tableName, content1, colInt, colBoolean, colStr);

        /* Should replace first row because they have the same values in the unique columns. */
        long result = databaseManager.replace(tableName, content2);
        assertTrue(result > 0);
        assertEquals(1L, databaseManager.getRowCount());
        Cursor cursor = databaseManager.getCursor(null, null, null, null);
        ContentValues row = databaseManager.nextValues(cursor);
        assertNotNull(row);
        assertEquals("different string", row.getAsString(colStr));
        assertEquals(-1, row.getAsInteger(colInt).intValue());
        assertEquals(true, row.getAsBoolean(colBoolean));
    }

    private DatabaseManager insertContentValuesAndVerifyContentValuesInserted(String tableName, ContentValues content1, String colInt, String colBoolean, String colStr) {

        /* Get instance to access database. */
        DatabaseManager.Listener listener = mock(DatabaseManager.Listener.class);
        DatabaseManager databaseManager = new DatabaseManager(sContext, databaseName, tableName, 1, content1, listener, new String[]{colInt, colBoolean});
        assertTrue(checkTableExists(databaseManager, tableName));

        /* Insert a new row. */
        long result = databaseManager.getDatabase().insert(tableName, null, content1);
        assertTrue(result > 0);
        assertEquals(1L, databaseManager.getRowCount());
        Cursor cursor = databaseManager.getCursor(null, null, null, null);
        ContentValues row = databaseManager.nextValues(cursor);
        assertNotNull(row);
        assertEquals("first string", row.getAsString(colStr));
        assertEquals(-1, row.getAsInteger(colInt).intValue());
        assertEquals(true, row.getAsBoolean(colBoolean));
        return databaseManager;
    }

    @Test
    public void insertInTableWithUniquenessConstraint() {
        String tableName = "myTable";
        ContentValues content1 = new ContentValues();
        ContentValues content2 = new ContentValues();
        String colStr = "colStr";
        content1.put(colStr, "first string");
        content2.put(colStr, "different string");
        String colInt = "colInt";
        content1.put(colInt, -1);
        content2.put(colInt, -1);
        String colBoolean = "colBoolean";
        content1.put(colBoolean, true);
        content2.put(colBoolean, true);

        /* Get instance to access database. */
        DatabaseManager databaseManager = insertContentValuesAndVerifyContentValuesInserted(tableName, content1, colInt, colBoolean, colStr);

        /* Insert another row with same unique columns constraint should throw an error. */
        boolean insertThrowsSQLiteConstraintException = false;
        try {
            databaseManager.getDatabase().insertOrThrow(tableName, null, content2);
        } catch (SQLiteConstraintException ex) {
            insertThrowsSQLiteConstraintException = true;
        }
        assertTrue(insertThrowsSQLiteConstraintException);
        assertEquals(1L, databaseManager.getRowCount());
        Cursor cursor = databaseManager.getCursor(null, null, null, null);
        ContentValues row = databaseManager.nextValues(cursor);
        assertNotNull(row);
        assertEquals("first string", row.getAsString(colStr));
        assertEquals(-1, row.getAsInteger(colInt).intValue());
        assertEquals(true, row.getAsBoolean(colBoolean));
    }

    @Test
=======
>>>>>>> 5cd51589
    public void testMultipleTablesReadWriteDelete() {
        String firstTable = "firstTable";
        ContentValues schema1 = new ContentValues();
        String colStr = "colStr";
        schema1.put(colStr, "str");
        String colInt = "colInt";
        schema1.put(colInt, -1);
        String secondTable = "secondTable";
        ContentValues schema2 = new ContentValues();
        String colBool = "colBool";
        schema2.put(colBool, true);
        String colReal = "colReal";
        schema2.put(colReal, 1.1);

        /* Get instance to access database. */
        DatabaseManager.Listener listener = mock(DatabaseManager.Listener.class);
        DatabaseManager databaseManager =
                new DatabaseManager(
                        sContext,
                        databaseName,
                        firstTable,
                        1,
                        schema1,
                        listener);
        databaseManager.createTable(secondTable, schema2);
        assertTrue(checkTableExists(databaseManager, firstTable));
        assertTrue(checkTableExists(databaseManager, secondTable));

        schema1 = new ContentValues();
        schema1.put(colStr, "First Table String");
        schema1.put(colInt, 55);
        databaseManager.replace(firstTable, schema1);
        schema2 = new ContentValues();
        schema2.put(colBool, false);
        schema2.put(colReal, 15.41);
        databaseManager.replace(secondTable, schema2);

        Cursor cursor1 = databaseManager.getCursor(firstTable, null, null, null, null);
        cursor1.moveToNext();
        assertEquals("First Table String", cursor1.getString(cursor1.getColumnIndex(colStr)));
        assertEquals(55, cursor1.getInt(cursor1.getColumnIndex(colInt)));
        cursor1.close();

        Cursor cursor2 = databaseManager.getCursor(secondTable, null, null, null, null);
        cursor2.moveToNext();
        int id = cursor2.getInt(cursor2.getColumnIndex(DatabaseManager.PRIMARY_KEY));
        assertTrue(id > 0);
        assertEquals(0, cursor2.getInt(cursor2.getColumnIndex(colBool)));
        assertEquals(15.41, cursor2.getFloat(cursor2.getColumnIndex(colReal)), 0.1);
        cursor2.close();

        /* Delete entry from table 2. */
        int deletedRows = databaseManager.delete(secondTable, DatabaseManager.PRIMARY_KEY, id);
        assertEquals(1, deletedRows);
        cursor2 = databaseManager.getCursor(secondTable, null, null, null, null);
        assertEquals(0, cursor2.getCount());
        cursor2.close();
    }

    @SuppressWarnings("TryFinallyCanBeTryWithResources")
    private boolean checkTableExists(DatabaseManager databaseManager, String tableName) {
        SQLiteQueryBuilder builder = SQLiteUtils.newSQLiteQueryBuilder();
        builder.appendWhere("tbl_name = ?");
        Cursor cursor = databaseManager.getCursor("sqlite_master", builder, new String[]{"tbl_name"}, new String[]{tableName}, null);
        try {
            return cursor.getCount() > 0;
        } finally {
            cursor.close();
        }
    }
}<|MERGE_RESOLUTION|>--- conflicted
+++ resolved
@@ -470,31 +470,6 @@
             databaseManager.close();
         }
         verify(listener).onCreate(any(SQLiteDatabase.class));
-    }
-
-    @Test
-<<<<<<< HEAD
-    public void testMultipleTablesCreateDelete() {
-        String firstTable = "firstTable";
-        String secondTable = "secondTable";
-
-        /* Get instance to access database. */
-        DatabaseManager.Listener listener = mock(DatabaseManager.Listener.class);
-        DatabaseManager databaseManager = new DatabaseManager(sContext, databaseName, firstTable, 1, mSchema, listener);
-        assertTrue(checkTableExists(databaseManager, firstTable));
-        assertFalse(checkTableExists(databaseManager, secondTable));
-
-        databaseManager.createTable(secondTable, mSchema);
-        assertTrue(checkTableExists(databaseManager, firstTable));
-        assertTrue(checkTableExists(databaseManager, secondTable));
-
-        databaseManager.dropTable(firstTable);
-        assertFalse(checkTableExists(databaseManager, firstTable));
-        assertTrue(checkTableExists(databaseManager, secondTable));
-
-        databaseManager.dropTable(secondTable);
-        assertFalse(checkTableExists(databaseManager, firstTable));
-        assertFalse(checkTableExists(databaseManager, secondTable));
     }
 
     @Test
@@ -511,7 +486,7 @@
         String colBoolean = "colBoolean";
         content1.put(colBoolean, true);
         content2.put(colBoolean, true);
-        DatabaseManager databaseManager = insertContentValuesAndVerifyContentValuesInserted(tableName, content1, colInt, colBoolean, colStr);
+        DatabaseManager databaseManager = setupTableWithUniqueConstraint(tableName, content1);
 
         /* Should replace first row because they have the same values in the unique columns. */
         long result = databaseManager.replace(tableName, content2);
@@ -525,23 +500,23 @@
         assertEquals(true, row.getAsBoolean(colBoolean));
     }
 
-    private DatabaseManager insertContentValuesAndVerifyContentValuesInserted(String tableName, ContentValues content1, String colInt, String colBoolean, String colStr) {
+    private DatabaseManager setupTableWithUniqueConstraint(String tableName, ContentValues contentValues) {
 
         /* Get instance to access database. */
         DatabaseManager.Listener listener = mock(DatabaseManager.Listener.class);
-        DatabaseManager databaseManager = new DatabaseManager(sContext, databaseName, tableName, 1, content1, listener, new String[]{colInt, colBoolean});
+        DatabaseManager databaseManager = new DatabaseManager(sContext, databaseName, tableName, 1, contentValues, listener, new String[]{"colInt", "colBoolean"});
         assertTrue(checkTableExists(databaseManager, tableName));
 
         /* Insert a new row. */
-        long result = databaseManager.getDatabase().insert(tableName, null, content1);
+        long result = databaseManager.getDatabase().insert(tableName, null, contentValues);
         assertTrue(result > 0);
         assertEquals(1L, databaseManager.getRowCount());
         Cursor cursor = databaseManager.getCursor(null, null, null, null);
         ContentValues row = databaseManager.nextValues(cursor);
         assertNotNull(row);
-        assertEquals("first string", row.getAsString(colStr));
-        assertEquals(-1, row.getAsInteger(colInt).intValue());
-        assertEquals(true, row.getAsBoolean(colBoolean));
+        assertEquals("first string", row.getAsString("colStr"));
+        assertEquals(-1, row.getAsInteger("colInt").intValue());
+        assertEquals(true, row.getAsBoolean("colBoolean"));
         return databaseManager;
     }
 
@@ -561,7 +536,7 @@
         content2.put(colBoolean, true);
 
         /* Get instance to access database. */
-        DatabaseManager databaseManager = insertContentValuesAndVerifyContentValuesInserted(tableName, content1, colInt, colBoolean, colStr);
+        DatabaseManager databaseManager = setupTableWithUniqueConstraint(tableName, content1);
 
         /* Insert another row with same unique columns constraint should throw an error. */
         boolean insertThrowsSQLiteConstraintException = false;
@@ -581,8 +556,6 @@
     }
 
     @Test
-=======
->>>>>>> 5cd51589
     public void testMultipleTablesReadWriteDelete() {
         String firstTable = "firstTable";
         ContentValues schema1 = new ContentValues();
