package com.microsoft.azure.mobile.distribute;

import android.annotation.SuppressLint;
import android.app.Activity;
import android.app.AlertDialog;
import android.app.Dialog;
import android.app.DownloadManager;
import android.app.Notification;
import android.app.NotificationManager;
import android.app.PendingIntent;
import android.app.ProgressDialog;
import android.content.ActivityNotFoundException;
import android.content.Context;
import android.content.DialogInterface;
import android.content.Intent;
import android.content.pm.PackageInfo;
import android.content.pm.PackageManager;
import android.os.Build;
import android.os.Bundle;
import android.os.SystemClock;
import android.provider.Settings;
import android.support.annotation.NonNull;
import android.support.annotation.Nullable;
import android.support.annotation.UiThread;
import android.support.annotation.VisibleForTesting;
import android.support.annotation.WorkerThread;
import android.widget.Toast;

import com.microsoft.azure.mobile.AbstractMobileCenterService;
import com.microsoft.azure.mobile.channel.Channel;
import com.microsoft.azure.mobile.http.DefaultHttpClient;
import com.microsoft.azure.mobile.http.HttpClient;
import com.microsoft.azure.mobile.http.HttpClientNetworkStateHandler;
import com.microsoft.azure.mobile.http.HttpClientRetryer;
import com.microsoft.azure.mobile.http.HttpException;
import com.microsoft.azure.mobile.http.HttpUtils;
import com.microsoft.azure.mobile.http.ServiceCall;
import com.microsoft.azure.mobile.http.ServiceCallback;
import com.microsoft.azure.mobile.utils.AsyncTaskUtils;
import com.microsoft.azure.mobile.utils.HandlerUtils;
import com.microsoft.azure.mobile.utils.MobileCenterLog;
import com.microsoft.azure.mobile.utils.NetworkStateHelper;
import com.microsoft.azure.mobile.utils.crypto.CryptoUtils;
import com.microsoft.azure.mobile.utils.storage.StorageHelper;
import com.microsoft.azure.mobile.utils.storage.StorageHelper.PreferencesStorage;

import org.json.JSONException;

import java.lang.ref.WeakReference;
import java.net.URL;
import java.text.NumberFormat;
import java.util.Date;
import java.util.HashMap;
import java.util.Map;

import static android.content.pm.ApplicationInfo.FLAG_DEBUGGABLE;
import static android.util.Log.VERBOSE;
import static com.microsoft.azure.mobile.distribute.DistributeConstants.CHECK_PROGRESS_TIME_INTERVAL_IN_MILLIS;
import static com.microsoft.azure.mobile.distribute.DistributeConstants.DEFAULT_API_URL;
import static com.microsoft.azure.mobile.distribute.DistributeConstants.DEFAULT_INSTALL_URL;
import static com.microsoft.azure.mobile.distribute.DistributeConstants.DOWNLOAD_STATE_AVAILABLE;
import static com.microsoft.azure.mobile.distribute.DistributeConstants.DOWNLOAD_STATE_COMPLETED;
import static com.microsoft.azure.mobile.distribute.DistributeConstants.DOWNLOAD_STATE_ENQUEUED;
import static com.microsoft.azure.mobile.distribute.DistributeConstants.DOWNLOAD_STATE_INSTALLING;
import static com.microsoft.azure.mobile.distribute.DistributeConstants.DOWNLOAD_STATE_NOTIFIED;
import static com.microsoft.azure.mobile.distribute.DistributeConstants.GET_LATEST_RELEASE_PATH_FORMAT;
import static com.microsoft.azure.mobile.distribute.DistributeConstants.HANDLER_TOKEN_CHECK_PROGRESS;
import static com.microsoft.azure.mobile.distribute.DistributeConstants.HEADER_API_TOKEN;
import static com.microsoft.azure.mobile.distribute.DistributeConstants.LOG_TAG;
import static com.microsoft.azure.mobile.distribute.DistributeConstants.MEBIBYTE_IN_BYTES;
import static com.microsoft.azure.mobile.distribute.DistributeConstants.POSTPONE_TIME_THRESHOLD;
import static com.microsoft.azure.mobile.distribute.DistributeConstants.PREFERENCE_KEY_DOWNLOAD_ID;
import static com.microsoft.azure.mobile.distribute.DistributeConstants.PREFERENCE_KEY_DOWNLOAD_STATE;
import static com.microsoft.azure.mobile.distribute.DistributeConstants.PREFERENCE_KEY_DOWNLOAD_TIME;
import static com.microsoft.azure.mobile.distribute.DistributeConstants.PREFERENCE_KEY_POSTPONE_TIME;
import static com.microsoft.azure.mobile.distribute.DistributeConstants.PREFERENCE_KEY_RELEASE_DETAILS;
import static com.microsoft.azure.mobile.distribute.DistributeConstants.PREFERENCE_KEY_REQUEST_ID;
import static com.microsoft.azure.mobile.distribute.DistributeConstants.PREFERENCE_KEY_UPDATE_TOKEN;
import static com.microsoft.azure.mobile.distribute.DistributeConstants.SERVICE_NAME;
import static com.microsoft.azure.mobile.distribute.DistributeUtils.computeReleaseHash;
import static com.microsoft.azure.mobile.distribute.DistributeUtils.getStoredDownloadState;
import static com.microsoft.azure.mobile.http.DefaultHttpClient.METHOD_GET;


/**
 * Distribute service.
 */
public class Distribute extends AbstractMobileCenterService {

    /**
     * Shared instance.
     */
    @SuppressLint("StaticFieldLeak")
    private static Distribute sInstance;

    /**
     * Current install base URL.
     */
    private String mInstallUrl = DEFAULT_INSTALL_URL;

    /**
     * Current API base URL.
     */
    private String mApiUrl = DEFAULT_API_URL;

    /**
     * Application context, if not null it means onStart was called.
     */
    private Context mContext;

    /**
     * Application secret.
     */
    private String mAppSecret;

    /**
     * Package info.
     */
    private PackageInfo mPackageInfo;

    /**
     * If not null we are in foreground inside this activity.
     */
    private Activity mForegroundActivity;

    /**
     * Remember if we already tried to open the browser to update setup.
     */
    private boolean mBrowserOpenedOrAborted;

    /**
     * In memory token if we receive deep link intent before onStart.
     */
    private String mBeforeStartUpdateToken;

    /**
     * In memory request identifier if we receive deep link intent before onStart.
     */
    private String mBeforeStartRequestId;

    /**
     * Current API call identifier to check latest release from server, used for state check.
     * We can't use the ServiceCall object for that purpose because of a chicken and egg problem.
     */
    private Object mCheckReleaseCallId;

    /**
     * Current API call to check latest release from server.
     */
    private ServiceCall mCheckReleaseApiCall;

    /**
     * Latest release details waiting to be shown to user.
     */
    private ReleaseDetails mReleaseDetails;

    /**
     * Last update dialog that was shown.
     */
    private Dialog mUpdateDialog;

    /**
     * Last unknown sources dialog that was shown.
     */
    private Dialog mUnknownSourcesDialog;

    /**
     * Last download progress dialog that was shown.
     */
    private ProgressDialog mProgressDialog;

    /**
     * Mandatory download completed in app notification.
     */
    private Dialog mCompletedDownloadDialog;

    /**
     * Last activity that did show a dialog.
     * Used to avoid replacing a dialog in same screen as it causes flickering.
     */
    private WeakReference<Activity> mLastActivityWithDialog = new WeakReference<>(null);

    /**
     * Current task inspecting the latest release details that we fetched from server.
     */
    private DownloadTask mDownloadTask;

    /**
     * Current task to check download state and act on it.
     */
    private CheckDownloadTask mCheckDownloadTask;

    /**
     * Remember if we checked download since our own process restarted.
     */
    private boolean mCheckedDownload;

    /**
     * True when distribute workflow reached final state.
     * This can be reset to check update again when app restarts.
     */
    private boolean mWorkflowCompleted;

    /**
     * Cache launch intent not to resolve it every time from package manager in every onCreate call.
     */
    private String mLauncherActivityClassName;

    /**
     * Custom listener if any.
     */
    private DistributeListener mListener;

    /**
     * Flag to remember whether update dialog was customized or not.
     * Value is null when the current state is not {@link DistributeConstants#DOWNLOAD_STATE_AVAILABLE}
     * or was never in foreground after new release detected.
     */
    private Boolean mUsingDefaultUpdateDialog;

    /**
     * Get shared instance.
     *
     * @return shared instance.
     */
    @SuppressWarnings("WeakerAccess")
    public static synchronized Distribute getInstance() {
        if (sInstance == null) {
            sInstance = new Distribute();
        }
        return sInstance;
    }

    @VisibleForTesting
    static synchronized void unsetInstance() {
        sInstance = null;
    }

    /**
     * Check whether Distribute service is enabled or not.
     *
     * @return <code>true</code> if enabled, <code>false</code> otherwise.
     */
    public static boolean isEnabled() {
        return getInstance().isInstanceEnabled();
    }

    /**
     * Enable or disable Distribute service.
     *
     * @param enabled <code>true</code> to enable, <code>false</code> to disable.
     */
    public static void setEnabled(boolean enabled) {
        getInstance().setInstanceEnabled(enabled);
    }

    /**
     * Change the base URL opened in the browser to get update token from user login information.
     *
     * @param installUrl install base URL.
     */
    public static void setInstallUrl(String installUrl) {
        getInstance().setInstanceInstallUrl(installUrl);
    }

    /**
     * Change the base URL used to make API calls.
     *
     * @param apiUrl API base URL.
     */
    public static void setApiUrl(String apiUrl) {
        getInstance().setInstanceApiUrl(apiUrl);
    }

    /**
     * Sets a distribute listener.
     *
     * @param listener The custom distribute listener.
     */
    public static void setListener(DistributeListener listener) {
        getInstance().setInstanceListener(listener);
    }

    /**
     * If update dialog is customized by returning <code>true</code> in  {@link DistributeListener#onNewReleaseAvailable(Activity, ReleaseDetails)},
     * You need to tell the distribute SDK using this function what is the user action.
     *
     * @param updateAction one of {@link UserUpdateAction} actions.
     *                     For mandatory updates, only {@link UserUpdateAction#DOWNLOAD} is allowed.
     */
    @SuppressWarnings({"unused", "WeakerAccess"})
    public static synchronized void notifyUserUpdateAction(@UserUpdateAction int updateAction) {
        getInstance().handleUserUpdateAction(updateAction);
    }

    @Override
    protected String getGroupName() {
        return null;
    }

    @Override
    public String getServiceName() {
        return SERVICE_NAME;
    }

    @Override
    protected String getLoggerTag() {
        return LOG_TAG;
    }

    @Override
    public synchronized void onStarted(@NonNull Context context, @NonNull String appSecret, @NonNull Channel channel) {
        super.onStarted(context, appSecret, channel);
        mContext = context;
        mAppSecret = appSecret;
        try {
            mPackageInfo = mContext.getPackageManager().getPackageInfo(mContext.getPackageName(), 0);
        } catch (PackageManager.NameNotFoundException e) {
            MobileCenterLog.error(LOG_TAG, "Could not get self package info.", e);
        }
        resumeDistributeWorkflow();
    }

    /**
     * Set context, used when need to manipulate context before onStarted.
     * For example when download completes after application process exited.
     */
    synchronized ReleaseDetails startFromBackground(Context context) {
        if (mAppSecret == null) {
            MobileCenterLog.debug(LOG_TAG, "Called before onStart, init storage");
            mContext = context;
            StorageHelper.initialize(mContext);
            mReleaseDetails = DistributeUtils.loadCachedReleaseDetails();
        }
        return mReleaseDetails;
    }

    @Override
    public synchronized void onActivityCreated(Activity activity, Bundle savedInstanceState) {

        /* Resolve launcher class name only once, use empty string to cache a failed resolution. */
        if (mLauncherActivityClassName == null) {
            mLauncherActivityClassName = "";
            PackageManager packageManager = activity.getPackageManager();
            Intent intent = packageManager.getLaunchIntentForPackage(activity.getPackageName());
            if (intent != null) {
                mLauncherActivityClassName = intent.resolveActivity(packageManager).getClassName();
            }
        }

        /* Clear workflow finished state if launch recreated, to achieve check on "startup". */
        if (activity.getClass().getName().equals(mLauncherActivityClassName)) {
            MobileCenterLog.info(LOG_TAG, "Launcher activity restarted.");
            if (getStoredDownloadState() == DOWNLOAD_STATE_COMPLETED) {
                mWorkflowCompleted = false;
                mBrowserOpenedOrAborted = false;
            }
        }
    }

    @Override
    public synchronized void onActivityResumed(Activity activity) {
        mForegroundActivity = activity;
        resumeDistributeWorkflow();
    }

    @Override
    public synchronized void onActivityPaused(Activity activity) {
        mForegroundActivity = null;
        hideProgressDialog();
    }

    @Override
    public synchronized void setInstanceEnabled(boolean enabled) {
        super.setInstanceEnabled(enabled);
        if (enabled) {
            resumeDistributeWorkflow();
        } else {

            /* Clean all state on disabling, cancel everything. Keep token though. */
            mBrowserOpenedOrAborted = false;
            mWorkflowCompleted = false;
            cancelPreviousTasks();
            PreferencesStorage.remove(PREFERENCE_KEY_REQUEST_ID);
            PreferencesStorage.remove(PREFERENCE_KEY_POSTPONE_TIME);
        }
    }

    /**
     * Implements {@link #notifyUserUpdateAction(int)}.
     */
    @VisibleForTesting
    synchronized void handleUserUpdateAction(int updateAction) {
        if (!isEnabled()) {
            MobileCenterLog.error(LOG_TAG, "Distribute is disabled");
            return;
        }
        if (getStoredDownloadState() != DOWNLOAD_STATE_AVAILABLE) {
            MobileCenterLog.error(LOG_TAG, "Cannot handler user update action at this time.");
            return;
        }
        if (mUsingDefaultUpdateDialog) {
            MobileCenterLog.error(LOG_TAG, "Cannot handler user update action when using default dialog.");
            return;
        }
        switch (updateAction) {

            case UserUpdateAction.DOWNLOAD:
                enqueueDownloadOrShowUnknownSourcesDialog(mReleaseDetails);
                break;

            case UserUpdateAction.IGNORE:
                if (mReleaseDetails.isMandatoryUpdate()) {
                    MobileCenterLog.error(LOG_TAG, "Cannot ignore a mandatory update.");
                    return;
                }
                ignoreRelease(mReleaseDetails);
                break;

            case UserUpdateAction.POSTPONE:
                if (mReleaseDetails.isMandatoryUpdate()) {
                    MobileCenterLog.error(LOG_TAG, "Cannot postpone a mandatory update.");
                    return;
                }
                completeWorkflow();
                break;

            default:
                MobileCenterLog.error(LOG_TAG, "Invalid update action: " + updateAction);
        }
    }

    /**
     * Check state did not change and schedule download of the release.
     *
     * @param releaseDetails release details.
     */
    @VisibleForTesting
    synchronized void enqueueDownloadOrShowUnknownSourcesDialog(final ReleaseDetails releaseDetails) {
        if (releaseDetails == mReleaseDetails) {
            if (InstallerUtils.isUnknownSourcesEnabled(mContext)) {
                MobileCenterLog.debug(LOG_TAG, "Schedule download...");
                if (releaseDetails.isMandatoryUpdate()) {
                    showDownloadProgress();
                }
                mCheckedDownload = true;
                mDownloadTask = AsyncTaskUtils.execute(LOG_TAG, new DownloadTask(mContext, releaseDetails));
            } else {
                showUnknownSourcesDialog();
            }
        } else {
            showDisabledToast();
        }
    }

    /**
     * Implements {@link #setInstallUrl(String)}.
     */
    private synchronized void setInstanceInstallUrl(String installUrl) {
        mInstallUrl = installUrl;
    }

    /**
     * Implements {@link #setApiUrl(String)}}.
     */
    private synchronized void setInstanceApiUrl(String apiUrl) {
        mApiUrl = apiUrl;
    }

    /**
     * Implements {@link #setListener(DistributeListener)}.
     */
    private synchronized void setInstanceListener(DistributeListener listener) {
        mListener = listener;
    }

    /**
     * Cancel everything.
     */
    private synchronized void cancelPreviousTasks() {
        if (mCheckReleaseApiCall != null) {
            mCheckReleaseApiCall.cancel();
            mCheckReleaseApiCall = null;
            mCheckReleaseCallId = null;
        }
        mUpdateDialog = null;
        mUnknownSourcesDialog = null;
        mProgressDialog = null;
        mCompletedDownloadDialog = null;
        mLastActivityWithDialog.clear();
        mUsingDefaultUpdateDialog = null;
        mReleaseDetails = null;
        if (mDownloadTask != null) {
            mDownloadTask.cancel(true);
            mDownloadTask = null;
        }
        if (mCheckDownloadTask != null) {
            mCheckDownloadTask.cancel(true);
            mCheckDownloadTask = null;
        }
        mCheckedDownload = false;
        long downloadId = DistributeUtils.getStoredDownloadId();
        if (downloadId >= 0) {
            MobileCenterLog.debug(LOG_TAG, "Removing download and notification id=" + downloadId);
            removeDownload(downloadId);
        }
        PreferencesStorage.remove(PREFERENCE_KEY_RELEASE_DETAILS);
        PreferencesStorage.remove(PREFERENCE_KEY_DOWNLOAD_ID);
        PreferencesStorage.remove(PREFERENCE_KEY_DOWNLOAD_STATE);
        PreferencesStorage.remove(PREFERENCE_KEY_DOWNLOAD_TIME);
    }

    /**
     * Method that triggers the distribute workflow or proceed to the next step.
     */
    private synchronized void resumeDistributeWorkflow() {
        if (mPackageInfo != null && mForegroundActivity != null && !mWorkflowCompleted && isInstanceEnabled()) {

            /* Don't go any further it this is a debug app. */
            if ((mContext.getApplicationInfo().flags & FLAG_DEBUGGABLE) == FLAG_DEBUGGABLE) {
                MobileCenterLog.info(LOG_TAG, "Not checking in app updates in debug.");
                mWorkflowCompleted = true;
                return;
            }

            /* Don't go any further if the app was installed from an app store. */
            if (InstallerUtils.isInstalledFromAppStore(LOG_TAG, mContext)) {
                MobileCenterLog.info(LOG_TAG, "Not checking in app updates as installed from a store.");
                mWorkflowCompleted = true;
                return;
            }

            /* If we received the update token before Mobile Center was started/enabled, process it now. */
            if (mBeforeStartUpdateToken != null) {
                MobileCenterLog.debug(LOG_TAG, "Processing update token we kept in memory before onStarted");
                storeUpdateToken(mBeforeStartUpdateToken, mBeforeStartRequestId);
                mBeforeStartUpdateToken = null;
                mBeforeStartRequestId = null;
                return;
            }

            /* Load cached release details if process restarted and we have such a cache. */
            int downloadState = getStoredDownloadState();
            if (mReleaseDetails == null && downloadState != DOWNLOAD_STATE_COMPLETED) {
                mReleaseDetails = DistributeUtils.loadCachedReleaseDetails();

                /* If cached release is optional and we have network, we should not reuse it. */
                if (mReleaseDetails != null && !mReleaseDetails.isMandatoryUpdate() &&
                        NetworkStateHelper.getSharedInstance(mContext).isNetworkConnected() &&
                        downloadState == DOWNLOAD_STATE_AVAILABLE) {
                    cancelPreviousTasks();
                }
            }

            /* If process restarted during workflow. */
            if (downloadState != DOWNLOAD_STATE_COMPLETED && downloadState != DOWNLOAD_STATE_AVAILABLE && !mCheckedDownload) {

                /* Discard release if application updated. Then immediately check release. */
                if (mPackageInfo.lastUpdateTime > StorageHelper.PreferencesStorage.getLong(PREFERENCE_KEY_DOWNLOAD_TIME)) {
                    MobileCenterLog.debug(LOG_TAG, "Discarding previous download as application updated.");
                    cancelPreviousTasks();
                }

                /* Otherwise check currently processed release. */
                else {

                    /* If app restarted, check if download completed to bring install U.I. */
                    mCheckedDownload = true;
                    checkDownload(mContext, DistributeUtils.getStoredDownloadId(), false);

                    /* If downloading mandatory update proceed to restore progress dialog in the meantime. */
                    if (mReleaseDetails == null || !mReleaseDetails.isMandatoryUpdate() || downloadState != DOWNLOAD_STATE_ENQUEUED) {
                        return;
                    }
                }
            }

            /*
             * If we got a release information but application backgrounded then resumed,
             * check what dialog to restore.
             */
            if (mReleaseDetails != null) {

                /* If we go back to application without installing the mandatory update. */
                if (downloadState == DOWNLOAD_STATE_INSTALLING) {

                    /* Show a new modal dialog with only install button. */
                    showMandatoryDownloadReadyDialog();
                }

                /* If we are still downloading. */
                else if (downloadState == DOWNLOAD_STATE_ENQUEUED) {

                    /* Refresh mandatory dialog progress or do nothing otherwise. */
                    if (mReleaseDetails.isMandatoryUpdate()) {
                        showDownloadProgress();
                        checkDownload(mContext, DistributeUtils.getStoredDownloadId(), true);
                    }
                }

                /* If we were showing unknown sources dialog, restore it. */
                else if (mUnknownSourcesDialog != null) {

                    /*
                     * Resume click download step if last time we were showing unknown source dialog.
                     * Note that we could be executed here after going to enable settings and being back in app.
                     * We can start download if the setting is now enabled,
                     * otherwise restore dialog if activity rotated or was covered.
                     */
                    enqueueDownloadOrShowUnknownSourcesDialog(mReleaseDetails);
                }

                /* Or restore update dialog if that's the last thing we did before being paused. */
                else {
                    showUpdateDialog();
                }

                /*
                 * Normally we would stop processing here after showing/restoring a dialog.
                 * But if we keep restoring a dialog for an update, we should still
                 * check in background if this release is replaced by a more recent one.
                 * Do that extra release check if app restarted AND we are
                 * displaying either an update/unknown sources dialog OR the install dialog.
                 * Basically if we are still downloading an update, we won't check a new one.
                 */
                if (downloadState != DOWNLOAD_STATE_AVAILABLE && downloadState != DOWNLOAD_STATE_INSTALLING) {
                    return;
                }
            }

            /* Nothing more to do for now if we are already calling API to check release. */
            if (mCheckReleaseCallId != null) {
                MobileCenterLog.verbose(LOG_TAG, "Already checking or checked latest release.");
                return;
            }

            /* Check if we have previous stored the update token. */
            String updateToken = PreferencesStorage.getString(PREFERENCE_KEY_UPDATE_TOKEN);
            if (updateToken != null) {

                /* Decrypt token. */
                CryptoUtils.DecryptedData decryptedData = CryptoUtils.getInstance(mContext).decrypt(updateToken);
                String newEncryptedData = decryptedData.getNewEncryptedData();

                /* Store new encrypted value if updated. */
                if (newEncryptedData != null) {
                    PreferencesStorage.putString(PREFERENCE_KEY_UPDATE_TOKEN, newEncryptedData);
                }

                /* Check latest release. */
                getLatestReleaseDetails(decryptedData.getDecryptedData());
                return;
            }

             /* If not, open browser to update setup. */
            if (!mBrowserOpenedOrAborted) {
                DistributeUtils.updateSetupUsingBrowser(mForegroundActivity, mInstallUrl, mAppSecret, mPackageInfo);
                mBrowserOpenedOrAborted = true;
            }
        }
    }

    /**
     * Reset all variables that matter to restart checking a new release on launcher activity restart.
     *
     * @param releaseDetails to check if state changed and that the call should be ignored.
     */
    synchronized void completeWorkflow(ReleaseDetails releaseDetails) {
        if (releaseDetails == mReleaseDetails) {
            completeWorkflow();
        }
    }

    /**
     * Cancel notification if needed.
     */
    private synchronized void cancelNotification() {
        if (getStoredDownloadState() == DOWNLOAD_STATE_NOTIFIED) {
            MobileCenterLog.debug(LOG_TAG, "Delete notification");
            NotificationManager notificationManager = (NotificationManager) mContext.getSystemService(Context.NOTIFICATION_SERVICE);
            notificationManager.cancel(DistributeUtils.getNotificationId());
        }
    }

    /**
     * Reset all variables that matter to restart checking a new release on launcher activity restart.
     */
    synchronized void completeWorkflow() {
        cancelNotification();
        PreferencesStorage.remove(PREFERENCE_KEY_RELEASE_DETAILS);
        PreferencesStorage.remove(PREFERENCE_KEY_DOWNLOAD_STATE);
        mCheckReleaseApiCall = null;
        mCheckReleaseCallId = null;
        mUpdateDialog = null;
        mUnknownSourcesDialog = null;
        hideProgressDialog();
        mLastActivityWithDialog.clear();
        mUsingDefaultUpdateDialog = null;
        mReleaseDetails = null;
        mWorkflowCompleted = true;
    }

    /*
     * Store update token and possibly trigger application update check.
     */
    synchronized void storeUpdateToken(@NonNull String updateToken, @NonNull String requestId) {

        /* Keep token for later if we are not started and enabled yet. */
        if (mContext == null) {
            MobileCenterLog.debug(LOG_TAG, "Update token received before onStart, keep it in memory.");
            mBeforeStartUpdateToken = updateToken;
            mBeforeStartRequestId = requestId;
        } else if (requestId.equals(PreferencesStorage.getString(PREFERENCE_KEY_REQUEST_ID))) {
            String encryptedToken = CryptoUtils.getInstance(mContext).encrypt(updateToken);
            PreferencesStorage.putString(PREFERENCE_KEY_UPDATE_TOKEN, encryptedToken);
            PreferencesStorage.remove(PREFERENCE_KEY_REQUEST_ID);
            MobileCenterLog.debug(LOG_TAG, "Stored update token.");
            cancelPreviousTasks();
            getLatestReleaseDetails(updateToken);
        } else {
            MobileCenterLog.warn(LOG_TAG, "Ignoring update token as requestId is invalid.");
        }
    }

    /**
     * Get latest release details from server.
     *
     * @param updateToken token to secure API call.
     */
    @VisibleForTesting
    synchronized void getLatestReleaseDetails(@NonNull String updateToken) {
        MobileCenterLog.debug(LOG_TAG, "Get latest release details...");
        HttpClientRetryer retryer = new HttpClientRetryer(new DefaultHttpClient());
        NetworkStateHelper networkStateHelper = NetworkStateHelper.getSharedInstance(mContext);
        HttpClient httpClient = new HttpClientNetworkStateHandler(retryer, networkStateHelper);
        String url = mApiUrl + String.format(GET_LATEST_RELEASE_PATH_FORMAT, mAppSecret, computeReleaseHash(mPackageInfo));
        Map<String, String> headers = new HashMap<>();
        headers.put(HEADER_API_TOKEN, updateToken);
        final Object releaseCallId = mCheckReleaseCallId = new Object();
        mCheckReleaseApiCall = httpClient.callAsync(url, METHOD_GET, headers, new HttpClient.CallTemplate() {

            @Override
            public String buildRequestBody() throws JSONException {

                /* Only GET is used by Distribute service. This method is never getting called. */
                return null;
            }

            @Override
            public void onBeforeCalling(URL url, Map<String, String> headers) {
                if (MobileCenterLog.getLogLevel() <= VERBOSE) {

                    /* Log url. */
                    String urlString = url.toString().replaceAll(mAppSecret, HttpUtils.hideSecret(mAppSecret));
                    MobileCenterLog.verbose(LOG_TAG, "Calling " + urlString + "...");

                    /* Log headers. */
                    Map<String, String> logHeaders = new HashMap<>(headers);
                    String apiToken = logHeaders.get(HEADER_API_TOKEN);
                    if (apiToken != null) {
                        logHeaders.put(HEADER_API_TOKEN, HttpUtils.hideSecret(apiToken));
                    }
                    MobileCenterLog.verbose(LOG_TAG, "Headers: " + logHeaders);
                }
            }
        }, new ServiceCallback() {

            @Override
            public void onCallSucceeded(final String payload) {

                /* onPostExecute is not always called on UI thread due to an old Android bug. */
                HandlerUtils.runOnUiThread(new Runnable() {

                    @Override
                    public void run() {
                        try {
                            handleApiCallSuccess(releaseCallId, payload, ReleaseDetails.parse(payload));
                        } catch (JSONException e) {
                            onCallFailed(e);
                        }
                    }
                });
            }

            @Override
            public void onCallFailed(Exception e) {
                handleApiCallFailure(releaseCallId, e);
            }
        });
    }

    /**
     * Handle API call failure.
     */
    private synchronized void handleApiCallFailure(Object releaseCallId, Exception e) {

        /* Check if state did not change. */
        if (mCheckReleaseCallId == releaseCallId) {

            /* Complete workflow in error. */
            completeWorkflow();

            /* Delete token on unrecoverable error. */
            if (!HttpUtils.isRecoverableError(e)) {

                /*
                 * Unless its a special case: 404 with json code that no release is found.
                 * Could happen by cleaning releases with remove button.
                 */
                String code = null;
                if (e instanceof HttpException) {
                    HttpException httpException = (HttpException) e;
                    try {

                        /* We actually don't care of the http code if JSON code is specified. */
                        ErrorDetails errorDetails = ErrorDetails.parse(httpException.getPayload());
                        code = errorDetails.getCode();
                    } catch (JSONException je) {
                        MobileCenterLog.verbose(LOG_TAG, "Cannot read the error as JSON", je);
                    }
                }
                if (ErrorDetails.NO_RELEASES_FOR_USER_CODE.equals(code)) {
                    MobileCenterLog.info(LOG_TAG, "No release available to the current user.");
                } else {
                    MobileCenterLog.error(LOG_TAG, "Failed to check latest release:", e);
                    PreferencesStorage.remove(PREFERENCE_KEY_UPDATE_TOKEN);
                }
            }
        }
    }

    /**
     * Handle API call success.
     */
    private synchronized void handleApiCallSuccess(Object releaseCallId, String rawReleaseDetails, ReleaseDetails releaseDetails) {

        /* Check if state did not change. */
        if (mCheckReleaseCallId == releaseCallId) {

            /* Check minimum Android API level. */
            mCheckReleaseApiCall = null;
            if (Build.VERSION.SDK_INT >= releaseDetails.getMinApiLevel()) {

                /* Check version code is equals or higher and hash is different. */
                MobileCenterLog.debug(LOG_TAG, "Check if latest release is more recent.");
                if (isMoreRecent(releaseDetails) && canUpdateNow(releaseDetails)) {

                    /* Update cache. */
                    PreferencesStorage.putString(PREFERENCE_KEY_RELEASE_DETAILS, rawReleaseDetails);

                    /* If previous release is mandatory and still processing, don't do anything right now. */
                    if (mReleaseDetails != null && mReleaseDetails.isMandatoryUpdate()) {
                        if (mReleaseDetails.getId() != releaseDetails.getId()) {
                            MobileCenterLog.debug(LOG_TAG, "Latest release is more recent than the previous mandatory.");
                            PreferencesStorage.putInt(PREFERENCE_KEY_DOWNLOAD_STATE, DOWNLOAD_STATE_AVAILABLE);
                        } else {
                            MobileCenterLog.debug(LOG_TAG, "The latest release is mandatory and already being processed.");
                        }
                        return;
                    }

                    /* Show update dialog. */
                    mReleaseDetails = releaseDetails;
                    MobileCenterLog.debug(LOG_TAG, "Latest release is more recent.");
                    PreferencesStorage.putInt(PREFERENCE_KEY_DOWNLOAD_STATE, DOWNLOAD_STATE_AVAILABLE);
                    if (mForegroundActivity != null) {
                        showUpdateDialog();
                    }
                    return;
                }
            } else {
                MobileCenterLog.info(LOG_TAG, "This device is not compatible with the latest release.");
            }

            /* If update dialog was not shown or scheduled, complete workflow. */
            completeWorkflow();
        }
    }

    /**
     * Check if the fetched release information should be installed.
     *
     * @param releaseDetails latest release on server.
     * @return true if latest release on server should be used.
     */
    private boolean isMoreRecent(ReleaseDetails releaseDetails) {
        boolean moreRecent;
        if (releaseDetails.getVersion() == mPackageInfo.versionCode) {
            moreRecent = !releaseDetails.getReleaseHash().equals(DistributeUtils.computeReleaseHash(mPackageInfo));
        } else {
            moreRecent = releaseDetails.getVersion() > mPackageInfo.versionCode;
        }
        MobileCenterLog.debug(LOG_TAG, "Latest release more recent=" + moreRecent);
        return moreRecent;
    }

    /**
     * Check if release can be downloaded and installed now.
     *
     * @param releaseDetails release.
     * @return false if release optional AND user has clicked ask me in day since less than 24 hours ago, true otherwise.
     */
    private boolean canUpdateNow(ReleaseDetails releaseDetails) {
        if (releaseDetails.isMandatoryUpdate()) {
            MobileCenterLog.debug(LOG_TAG, "Release is mandatory, ignoring any postpone action.");
            return true;
        }
        long now = System.currentTimeMillis();
        long postponedTime = PreferencesStorage.getLong(PREFERENCE_KEY_POSTPONE_TIME, 0);
        if (now < postponedTime) {
            MobileCenterLog.debug(LOG_TAG, "User clock has been changed in past, cleaning postpone state and showing dialog");
            PreferencesStorage.remove(PREFERENCE_KEY_POSTPONE_TIME);
            return true;
        }
        long postponedUntil = postponedTime + POSTPONE_TIME_THRESHOLD;
        if (now < postponedUntil) {
            MobileCenterLog.debug(LOG_TAG, "Optional updates are postponed until " + new Date(postponedUntil));
            return false;
        }
        return true;
    }

    /**
     * Check if dialog should be restored in the new activity. Hiding previous dialog version if any.
     *
     * @param dialog existing dialog if any, always returning true when null.
     * @return true if a new dialog should be displayed, false otherwise.
     */
    private boolean shouldRefreshDialog(@Nullable Dialog dialog) {

        /* We could be in another activity now, refresh dialog. */
        if (dialog != null) {

            /* Nothing to if resuming same activity with dialog already displayed. */
            if (dialog.isShowing()) {
                if (mForegroundActivity == mLastActivityWithDialog.get()) {
                    MobileCenterLog.debug(LOG_TAG, "Previous dialog is still being shown in the same activity.");
                    return false;
                }

                /* Otherwise replace dialog. */
                dialog.hide();
            }
        }
        return true;
    }

    /**
     * Show dialog and remember which activity displayed it for later U.I. state change.
     *
     * @param dialog dialog.
     */
    private void showAndRememberDialogActivity(Dialog dialog) {
        dialog.show();
        mLastActivityWithDialog = new WeakReference<>(mForegroundActivity);
    }

    /**
     * Show update dialog. This can be called multiple times if clicking on HOME and app resumed
     * (it could be resumed in another activity covering the previous one).
     */
    @UiThread
    private synchronized void showUpdateDialog() {
        if (mListener == null && mUsingDefaultUpdateDialog == null) {
            mUsingDefaultUpdateDialog = true;
        }
<<<<<<< HEAD
        if (mListener != null && mForegroundActivity != mLastActivityWithDialog.get()) {
            MobileCenterLog.debug(LOG_TAG, "Calling listener.onNewReleaseAvailable.");
            boolean customized = mListener.onNewReleaseAvailable(mForegroundActivity, mReleaseDetails);
            if (customized) {
                mLastActivityWithDialog = new WeakReference<>(mForegroundActivity);
            }
            mUsingDefaultUpdateDialog = !customized;
        }
        if (mUsingDefaultUpdateDialog) {
            if (!shouldRefreshDialog(mUpdateDialog)) {
                return;
            }
            MobileCenterLog.debug(LOG_TAG, "Show default update dialog.");
            AlertDialog.Builder dialogBuilder = new AlertDialog.Builder(mForegroundActivity);
            dialogBuilder.setTitle(R.string.mobile_center_distribute_update_dialog_title);
            final ReleaseDetails releaseDetails = mReleaseDetails;
            String releaseNotes = releaseDetails.getReleaseNotes();
            if (TextUtils.isEmpty(releaseNotes))
                dialogBuilder.setMessage(R.string.mobile_center_distribute_update_dialog_message);
            else
                dialogBuilder.setMessage(releaseNotes);
            dialogBuilder.setPositiveButton(R.string.mobile_center_distribute_update_dialog_download, new DialogInterface.OnClickListener() {

                @Override
                public void onClick(DialogInterface dialog, int which) {
                    enqueueDownloadOrShowUnknownSourcesDialog(releaseDetails);
                }
            });
            if (releaseDetails.isMandatoryUpdate()) {
                dialogBuilder.setCancelable(false);
            } else {
                dialogBuilder.setNegativeButton(R.string.mobile_center_distribute_update_dialog_ignore, new DialogInterface.OnClickListener() {

                    @Override
                    public void onClick(DialogInterface dialog, int which) {
                        ignoreRelease(releaseDetails);
                    }
                });
                dialogBuilder.setNeutralButton(R.string.mobile_center_distribute_update_dialog_postpone, new DialogInterface.OnClickListener() {

                    @Override
                    public void onClick(DialogInterface dialog, int which) {
                        completeWorkflow(releaseDetails);
                    }
                });
                setOnCancelListener(dialogBuilder, releaseDetails);
            }
            mUpdateDialog = dialogBuilder.create();
            showAndRememberDialogActivity(mUpdateDialog);
=======
        MobileCenterLog.debug(LOG_TAG, "Show new update dialog.");
        AlertDialog.Builder dialogBuilder = new AlertDialog.Builder(mForegroundActivity);
        dialogBuilder.setTitle(R.string.mobile_center_distribute_update_dialog_title);
        final ReleaseDetails releaseDetails = mReleaseDetails;
        String message;
        if (releaseDetails.isMandatoryUpdate()) {
            message = mContext.getString(R.string.mobile_center_distribute_update_dialog_message_mandatory);
        } else {
            message = mContext.getString(R.string.mobile_center_distribute_update_dialog_message_optional);
        }
        message = formatAppNameAndVersion(message);
        dialogBuilder.setMessage(message);
        dialogBuilder.setPositiveButton(R.string.mobile_center_distribute_update_dialog_download, new DialogInterface.OnClickListener() {

            @Override
            public void onClick(DialogInterface dialog, int which) {
                enqueueDownloadOrShowUnknownSourcesDialog(releaseDetails);
            }
        });
        dialogBuilder.setCancelable(false);
        if (!releaseDetails.isMandatoryUpdate()) {
            dialogBuilder.setNegativeButton(R.string.mobile_center_distribute_update_dialog_postpone, new DialogInterface.OnClickListener() {

                @Override
                public void onClick(DialogInterface dialog, int which) {
                    postponeRelease(releaseDetails);
                }
            });
        }
        if (releaseDetails.getReleaseNotes() != null && releaseDetails.getReleaseNotesUrl() != null) {
            dialogBuilder.setNeutralButton(R.string.mobile_center_distribute_update_dialog_view_release_notes, new DialogInterface.OnClickListener() {

                @Override
                public void onClick(DialogInterface dialog, int which) {
                    viewReleaseNotes(releaseDetails);
                }
            });
>>>>>>> 20f879bb
        }
    }

    /**
     * View release notes. (Using top level method to be able to use whenNew in PowerMock).
     */
    private void viewReleaseNotes(ReleaseDetails releaseDetails) {
        try {
            mForegroundActivity.startActivity(new Intent(Intent.ACTION_VIEW, releaseDetails.getReleaseNotesUrl()));
        } catch (ActivityNotFoundException e) {
            MobileCenterLog.error(LOG_TAG, "Failed to navigate to release notes.", e);
        }
    }

    /**
     * Show unknown sources dialog. This can be called multiple times if clicking on HOME and app resumed
     * (it could be resumed in another activity covering the previous one).
     */
    @UiThread
    private synchronized void showUnknownSourcesDialog() {

        /* Check if we need to replace dialog. */
        if (!shouldRefreshDialog(mUnknownSourcesDialog)) {
            return;
        }
        MobileCenterLog.debug(LOG_TAG, "Show new unknown sources dialog.");

        /*
         * We invite user to go to setting and will navigate to setting upon clicking,
         * but no monitoring is possible and application will be left.
         * We want consistent behavior whether application is killed in the mean time or not.
         * Not changing any state here provide that consistency as a new update dialog
         * will be shown when coming back to application.
         *
         * Also for buttons and texts we try do to the same as the system dialog on standard devices.
         */
        AlertDialog.Builder dialogBuilder = new AlertDialog.Builder(mForegroundActivity);
        dialogBuilder.setMessage(R.string.mobile_center_distribute_unknown_sources_dialog_message);
        final ReleaseDetails releaseDetails = mReleaseDetails;
        if (releaseDetails.isMandatoryUpdate()) {
            dialogBuilder.setCancelable(false);
        } else {
            dialogBuilder.setNegativeButton(android.R.string.cancel, new DialogInterface.OnClickListener() {

                @Override
                public void onClick(DialogInterface dialog, int which) {
                    completeWorkflow(releaseDetails);
                }
            });
            dialogBuilder.setOnCancelListener(new DialogInterface.OnCancelListener() {

                @Override
                public void onCancel(DialogInterface dialog) {
                    completeWorkflow(releaseDetails);
                }
            });
        }

        /* We use generic OK button as we can't promise we can navigate to settings. */
        dialogBuilder.setPositiveButton(R.string.mobile_center_distribute_unknown_sources_dialog_settings, new DialogInterface.OnClickListener() {

            @Override
            public void onClick(DialogInterface dialog, int which) {
                goToSettings(releaseDetails);
            }
        });
        mUnknownSourcesDialog = dialogBuilder.create();
        showAndRememberDialogActivity(mUnknownSourcesDialog);
    }

    /**
     * Navigate to secure settings.
     *
     * @param releaseDetails release details to check for state change.
     */
    private synchronized void goToSettings(ReleaseDetails releaseDetails) {
        try {

            /*
             * We can't use startActivityForResult as we don't subclass activities.
             * And a no U.I. activity of our own must finish in onCreate,
             * so it cannot receive a result.
             */
            mForegroundActivity.startActivity(new Intent(Settings.ACTION_SECURITY_SETTINGS));
        } catch (ActivityNotFoundException e) {

            /* On some devices, it's not possible, user will do it by himself. */
            MobileCenterLog.warn(LOG_TAG, "No way to navigate to secure settings on this device automatically");

            /* Don't pop dialog until app restarted in that case. */
            if (releaseDetails == mReleaseDetails) {
                completeWorkflow();
            }
        }
    }

    /**
     * "Ask me in a day" postpone action.
     *
     * @param releaseDetails release details.
     */
    private synchronized void postponeRelease(ReleaseDetails releaseDetails) {
        if (releaseDetails == mReleaseDetails) {
            MobileCenterLog.debug(LOG_TAG, "Postpone updates for a day.");
            PreferencesStorage.putLong(PREFERENCE_KEY_POSTPONE_TIME, System.currentTimeMillis());
            completeWorkflow();
        } else {
            showDisabledToast();
        }
    }

    /**
<<<<<<< HEAD
=======
     * Check state did not change and schedule download of the release.
     *
     * @param releaseDetails release details.
     */
    private synchronized void enqueueDownloadOrShowUnknownSourcesDialog(final ReleaseDetails releaseDetails) {
        if (releaseDetails == mReleaseDetails) {
            if (InstallerUtils.isUnknownSourcesEnabled(mContext)) {
                MobileCenterLog.debug(LOG_TAG, "Schedule download...");
                if (releaseDetails.isMandatoryUpdate()) {
                    showDownloadProgress();
                }
                mCheckedDownload = true;
                mDownloadTask = AsyncTaskUtils.execute(LOG_TAG, new DownloadTask(mContext, releaseDetails));

                /*
                 * If we restored a cached dialog, we also started a new check release call.
                 * We might have time to click on download before the call completes (easy to
                 * reproduce with network down).
                 * In that case the download will start and we'll see a new update dialog if we
                 * don't cancel the call.
                 */
                if (mCheckReleaseApiCall != null) {
                    mCheckReleaseApiCall.cancel();
                }
            } else {
                showUnknownSourcesDialog();
            }
        } else {
            showDisabledToast();
        }
    }

    /**
>>>>>>> 20f879bb
     * Show disabled toast so that user is not surprised why the dialog action does not work.
     * Calling setEnabled(false) before actioning dialog is a corner case
     * (possible only if developer has code running the disable in background/or in the mean time)
     * that will likely never happen but we guard for it.
     */
    private void showDisabledToast() {
        Toast.makeText(mContext, R.string.mobile_center_distribute_dialog_actioned_on_disabled_toast, Toast.LENGTH_SHORT).show();
    }

    /**
     * Persist download state.
     *
     * @param downloadManager download manager.
     * @param task            current task to check state change.
     * @param downloadId      download identifier.
     * @param enqueueTime     time just before enqueuing download.
     */
    @WorkerThread
    synchronized void storeDownloadRequestId(DownloadManager downloadManager, DownloadTask task, long downloadId, long enqueueTime) {

        /* Check for if state changed and task not canceled in time. */
        if (mDownloadTask == task) {

            /* Delete previous download. */
            long previousDownloadId = DistributeUtils.getStoredDownloadId();
            if (previousDownloadId >= 0) {
                MobileCenterLog.debug(LOG_TAG, "Delete previous download id=" + previousDownloadId);
                downloadManager.remove(previousDownloadId);
            }

            /* Store new download identifier. */
            PreferencesStorage.putLong(PREFERENCE_KEY_DOWNLOAD_ID, downloadId);
            PreferencesStorage.putInt(PREFERENCE_KEY_DOWNLOAD_STATE, DOWNLOAD_STATE_ENQUEUED);
            PreferencesStorage.putLong(PREFERENCE_KEY_DOWNLOAD_TIME, enqueueTime);

            /* Start monitoring progress for mandatory update. */
            if (mReleaseDetails.isMandatoryUpdate()) {
                checkDownload(mContext, downloadId, true);
            }
        } else {

            /* State changed quickly, cancel download. */
            MobileCenterLog.debug(LOG_TAG, "State changed while downloading, cancel id=" + downloadId);
            downloadManager.remove(downloadId);
        }
    }

    /**
     * Bring app to foreground if in background.
     *
     * @param context any application context.
     */
    synchronized void resumeApp(@NonNull Context context) {

        /* Nothing to do if already in foreground. */
        if (mForegroundActivity == null) {

            /*
             * Use our deep link activity with no parameter just to resume app correctly
             * without duplicating activities or clearing task.
             */
            Intent intent = new Intent(context, DeepLinkActivity.class);
            intent.addFlags(Intent.FLAG_ACTIVITY_NEW_TASK);
            context.startActivity(intent);
        }
    }

    /**
     * Check a download state and take action depending on that state.
     *
     * @param context       any application context.
     * @param downloadId    download identifier from DownloadManager.
     * @param checkProgress true to only check progress, false to also process install if done.
     */
    synchronized void checkDownload(@NonNull Context context, long downloadId, boolean checkProgress) {

        /* Querying download manager and even the start intent are detected by strict mode so we do that in background. */
        mCheckDownloadTask = AsyncTaskUtils.execute(LOG_TAG, new CheckDownloadTask(context, downloadId, checkProgress, mReleaseDetails));
    }

    /**
     * Post notification about a completed download if we are in background when download completes.
     * If this method is called on app process restart or if application is in foreground
     * when download completes, it will not notify and return that the install U.I. should be shown now.
     *
     * @param releaseDetails release details to check state.
     * @param intent         prepared install intent.
     * @return false if install U.I should be shown now, true if a notification was posted or if the task was canceled.
     */
    synchronized boolean notifyDownload(ReleaseDetails releaseDetails, Intent intent) {

        /* Check state. */
        if (releaseDetails != mReleaseDetails) {
            return true;
        }

        /*
         * If we already notified, that means this check was triggered by application being resumed,
         * thus in foreground at the moment the check download async task was started.
         *
         * We should not hold the install any longer now, even if the async task was long enough
         * for app to be in background again, we should show install U.I. now.
         */
        if (mForegroundActivity != null || getStoredDownloadState() == DOWNLOAD_STATE_NOTIFIED) {
            return false;
        }

        /* Post notification. */
        MobileCenterLog.debug(LOG_TAG, "Post a notification as the download finished in background.");
        Notification.Builder builder = new Notification.Builder(mContext)
                .setTicker(mContext.getString(R.string.mobile_center_distribute_install_ready_title))
                .setContentTitle(mContext.getString(R.string.mobile_center_distribute_install_ready_title))
                .setContentText(getInstallReadyMessage())
                .setSmallIcon(mContext.getApplicationInfo().icon)
                .setContentIntent(PendingIntent.getActivities(mContext, 0, new Intent[]{intent}, 0));
        if (Build.VERSION.SDK_INT >= Build.VERSION_CODES.JELLY_BEAN) {
            builder.setStyle(new Notification.BigTextStyle().bigText(getInstallReadyMessage()));
        }
        Notification notification = DistributeUtils.buildNotification(builder);
        notification.flags |= Notification.FLAG_AUTO_CANCEL;
        NotificationManager notificationManager = (NotificationManager) mContext.getSystemService(Context.NOTIFICATION_SERVICE);
        notificationManager.notify(DistributeUtils.getNotificationId(), notification);
        PreferencesStorage.putInt(PREFERENCE_KEY_DOWNLOAD_STATE, DOWNLOAD_STATE_NOTIFIED);

        /* Reset check download flag to show install U.I. on resume if notification ignored. */
        mCheckedDownload = false;
        return true;
    }

    /**
     * Used to avoid querying download manager on every activity change.
     *
     * @param releaseDetails release details to check state.
     */
    synchronized void markDownloadStillInProgress(ReleaseDetails releaseDetails) {
        if (releaseDetails == mReleaseDetails) {
            MobileCenterLog.verbose(LOG_TAG, "Download is still in progress...");
            mCheckedDownload = true;
        }
    }

    /**
     * Remove a previously downloaded file and any notification.
     */
    @SuppressLint("VisibleForTests")
    private synchronized void removeDownload(long downloadId) {
        cancelNotification();
        AsyncTaskUtils.execute(LOG_TAG, new RemoveDownloadTask(mContext, downloadId));
    }

    /**
     * Show download progress.
     */
    private void showDownloadProgress() {
        mProgressDialog = new ProgressDialog(mForegroundActivity);
        mProgressDialog.setTitle(R.string.mobile_center_distribute_downloading_mandatory_update);
        mProgressDialog.setCancelable(false);
        mProgressDialog.setProgressStyle(ProgressDialog.STYLE_HORIZONTAL);
        mProgressDialog.setIndeterminate(true);
        mProgressDialog.setProgressNumberFormat(null);
        mProgressDialog.setProgressPercentFormat(null);
        showAndRememberDialogActivity(mProgressDialog);
    }

    /**
     * Hide progress dialog and stop updating.
     */
    private synchronized void hideProgressDialog() {
        if (mProgressDialog != null) {
            mProgressDialog.hide();
            mProgressDialog = null;
            HandlerUtils.getMainHandler().removeCallbacksAndMessages(HANDLER_TOKEN_CHECK_PROGRESS);
        }
    }

    /**
     * Update progress dialog for mandatory update.
     */
    synchronized void updateProgressDialog(ReleaseDetails releaseDetails, DownloadProgress downloadProgress) {

        /* If not canceled and U.I. context did not change. */
        if (releaseDetails == mReleaseDetails && mProgressDialog != null) {

            /* If file size is known update downloadProgress bar. */
            if (downloadProgress.getTotalSize() >= 0) {

                /* When we switch from indeterminate to determinate */
                if (mProgressDialog.isIndeterminate()) {

                    /* Configure the progress dialog determinate style. */
                    mProgressDialog.setProgressPercentFormat(NumberFormat.getPercentInstance());
                    mProgressDialog.setProgressNumberFormat(mForegroundActivity.getString(R.string.mobile_center_distribute_download_progress_number_format));
                    mProgressDialog.setIndeterminate(false);
                    mProgressDialog.setMax((int) (downloadProgress.getTotalSize() / MEBIBYTE_IN_BYTES));
                }
                mProgressDialog.setProgress((int) (downloadProgress.getCurrentSize() / MEBIBYTE_IN_BYTES));
            }

            /* And schedule the next check. */
            HandlerUtils.getMainHandler().postAtTime(new Runnable() {

                @Override
                public void run() {
                    checkDownload(mContext, DistributeUtils.getStoredDownloadId(), true);
                }
            }, HANDLER_TOKEN_CHECK_PROGRESS, SystemClock.uptimeMillis() + CHECK_PROGRESS_TIME_INTERVAL_IN_MILLIS);
        }
    }

    /**
     * Show modal dialog with install button if mandatory update ready and user cancelled install.
     */
    private synchronized void showMandatoryDownloadReadyDialog() {
        if (shouldRefreshDialog(mCompletedDownloadDialog)) {
            final ReleaseDetails releaseDetails = mReleaseDetails;
            AlertDialog.Builder dialogBuilder = new AlertDialog.Builder(mForegroundActivity);
            dialogBuilder.setCancelable(false);
            dialogBuilder.setTitle(R.string.mobile_center_distribute_install_ready_title);
            dialogBuilder.setMessage(getInstallReadyMessage());
            dialogBuilder.setPositiveButton(R.string.mobile_center_distribute_install, new DialogInterface.OnClickListener() {

                @Override
                public void onClick(DialogInterface dialog, int which) {
                    installMandatoryUpdate(releaseDetails);
                }
            });
            mCompletedDownloadDialog = dialogBuilder.create();
            showAndRememberDialogActivity(mCompletedDownloadDialog);
        }
    }

    /**
     * Get text for app is ready to be installed.
     */
    private String getInstallReadyMessage() {
        return formatAppNameAndVersion(mContext.getString(R.string.mobile_center_distribute_install_ready_message));
    }

    /**
     * Inject app name version and version code in a format string.
     */
    private String formatAppNameAndVersion(String format) {
        return String.format(format, mContext.getString(mContext.getApplicationInfo().labelRes), mReleaseDetails.getShortVersion(), mReleaseDetails.getVersion());
    }

    /**
     * Install mandatory update after clicking on the install dialog button.
     *
     * @param releaseDetails release details.
     */
    private synchronized void installMandatoryUpdate(ReleaseDetails releaseDetails) {
        if (releaseDetails == mReleaseDetails) {
            checkDownload(mContext, DistributeUtils.getStoredDownloadId(), false);
        } else {
            showDisabledToast();
        }
    }

    /**
     * Update download state to installing if state did not change.
     *
     * @param releaseDetails to check state change.
     */
    synchronized void setInstalling(ReleaseDetails releaseDetails) {
        if (releaseDetails == mReleaseDetails) {
            cancelNotification();
            PreferencesStorage.putInt(PREFERENCE_KEY_DOWNLOAD_STATE, DOWNLOAD_STATE_INSTALLING);
        }
    }
}<|MERGE_RESOLUTION|>--- conflicted
+++ resolved
@@ -409,47 +409,16 @@
                 enqueueDownloadOrShowUnknownSourcesDialog(mReleaseDetails);
                 break;
 
-            case UserUpdateAction.IGNORE:
+            case UserUpdateAction.POSTPONE:
                 if (mReleaseDetails.isMandatoryUpdate()) {
                     MobileCenterLog.error(LOG_TAG, "Cannot ignore a mandatory update.");
                     return;
                 }
-                ignoreRelease(mReleaseDetails);
-                break;
-
-            case UserUpdateAction.POSTPONE:
-                if (mReleaseDetails.isMandatoryUpdate()) {
-                    MobileCenterLog.error(LOG_TAG, "Cannot postpone a mandatory update.");
-                    return;
-                }
-                completeWorkflow();
+                postponeRelease(mReleaseDetails);
                 break;
 
             default:
                 MobileCenterLog.error(LOG_TAG, "Invalid update action: " + updateAction);
-        }
-    }
-
-    /**
-     * Check state did not change and schedule download of the release.
-     *
-     * @param releaseDetails release details.
-     */
-    @VisibleForTesting
-    synchronized void enqueueDownloadOrShowUnknownSourcesDialog(final ReleaseDetails releaseDetails) {
-        if (releaseDetails == mReleaseDetails) {
-            if (InstallerUtils.isUnknownSourcesEnabled(mContext)) {
-                MobileCenterLog.debug(LOG_TAG, "Schedule download...");
-                if (releaseDetails.isMandatoryUpdate()) {
-                    showDownloadProgress();
-                }
-                mCheckedDownload = true;
-                mDownloadTask = AsyncTaskUtils.execute(LOG_TAG, new DownloadTask(mContext, releaseDetails));
-            } else {
-                showUnknownSourcesDialog();
-            }
-        } else {
-            showDisabledToast();
         }
     }
 
@@ -964,7 +933,6 @@
         if (mListener == null && mUsingDefaultUpdateDialog == null) {
             mUsingDefaultUpdateDialog = true;
         }
-<<<<<<< HEAD
         if (mListener != null && mForegroundActivity != mLastActivityWithDialog.get()) {
             MobileCenterLog.debug(LOG_TAG, "Calling listener.onNewReleaseAvailable.");
             boolean customized = mListener.onNewReleaseAvailable(mForegroundActivity, mReleaseDetails);
@@ -981,11 +949,14 @@
             AlertDialog.Builder dialogBuilder = new AlertDialog.Builder(mForegroundActivity);
             dialogBuilder.setTitle(R.string.mobile_center_distribute_update_dialog_title);
             final ReleaseDetails releaseDetails = mReleaseDetails;
-            String releaseNotes = releaseDetails.getReleaseNotes();
-            if (TextUtils.isEmpty(releaseNotes))
-                dialogBuilder.setMessage(R.string.mobile_center_distribute_update_dialog_message);
-            else
-                dialogBuilder.setMessage(releaseNotes);
+            String message;
+            if (releaseDetails.isMandatoryUpdate()) {
+                message = mContext.getString(R.string.mobile_center_distribute_update_dialog_message_mandatory);
+            } else {
+                message = mContext.getString(R.string.mobile_center_distribute_update_dialog_message_optional);
+            }
+            message = formatAppNameAndVersion(message);
+            dialogBuilder.setMessage(message);
             dialogBuilder.setPositiveButton(R.string.mobile_center_distribute_update_dialog_download, new DialogInterface.OnClickListener() {
 
                 @Override
@@ -993,66 +964,27 @@
                     enqueueDownloadOrShowUnknownSourcesDialog(releaseDetails);
                 }
             });
-            if (releaseDetails.isMandatoryUpdate()) {
-                dialogBuilder.setCancelable(false);
-            } else {
-                dialogBuilder.setNegativeButton(R.string.mobile_center_distribute_update_dialog_ignore, new DialogInterface.OnClickListener() {
+            dialogBuilder.setCancelable(false);
+            if (!releaseDetails.isMandatoryUpdate()) {
+                dialogBuilder.setNegativeButton(R.string.mobile_center_distribute_update_dialog_postpone, new DialogInterface.OnClickListener() {
 
                     @Override
                     public void onClick(DialogInterface dialog, int which) {
-                        ignoreRelease(releaseDetails);
+                        postponeRelease(releaseDetails);
                     }
                 });
-                dialogBuilder.setNeutralButton(R.string.mobile_center_distribute_update_dialog_postpone, new DialogInterface.OnClickListener() {
+            }
+            if (releaseDetails.getReleaseNotes() != null && releaseDetails.getReleaseNotesUrl() != null) {
+                dialogBuilder.setNeutralButton(R.string.mobile_center_distribute_update_dialog_view_release_notes, new DialogInterface.OnClickListener() {
 
                     @Override
                     public void onClick(DialogInterface dialog, int which) {
-                        completeWorkflow(releaseDetails);
+                        viewReleaseNotes(releaseDetails);
                     }
                 });
-                setOnCancelListener(dialogBuilder, releaseDetails);
             }
             mUpdateDialog = dialogBuilder.create();
             showAndRememberDialogActivity(mUpdateDialog);
-=======
-        MobileCenterLog.debug(LOG_TAG, "Show new update dialog.");
-        AlertDialog.Builder dialogBuilder = new AlertDialog.Builder(mForegroundActivity);
-        dialogBuilder.setTitle(R.string.mobile_center_distribute_update_dialog_title);
-        final ReleaseDetails releaseDetails = mReleaseDetails;
-        String message;
-        if (releaseDetails.isMandatoryUpdate()) {
-            message = mContext.getString(R.string.mobile_center_distribute_update_dialog_message_mandatory);
-        } else {
-            message = mContext.getString(R.string.mobile_center_distribute_update_dialog_message_optional);
-        }
-        message = formatAppNameAndVersion(message);
-        dialogBuilder.setMessage(message);
-        dialogBuilder.setPositiveButton(R.string.mobile_center_distribute_update_dialog_download, new DialogInterface.OnClickListener() {
-
-            @Override
-            public void onClick(DialogInterface dialog, int which) {
-                enqueueDownloadOrShowUnknownSourcesDialog(releaseDetails);
-            }
-        });
-        dialogBuilder.setCancelable(false);
-        if (!releaseDetails.isMandatoryUpdate()) {
-            dialogBuilder.setNegativeButton(R.string.mobile_center_distribute_update_dialog_postpone, new DialogInterface.OnClickListener() {
-
-                @Override
-                public void onClick(DialogInterface dialog, int which) {
-                    postponeRelease(releaseDetails);
-                }
-            });
-        }
-        if (releaseDetails.getReleaseNotes() != null && releaseDetails.getReleaseNotesUrl() != null) {
-            dialogBuilder.setNeutralButton(R.string.mobile_center_distribute_update_dialog_view_release_notes, new DialogInterface.OnClickListener() {
-
-                @Override
-                public void onClick(DialogInterface dialog, int which) {
-                    viewReleaseNotes(releaseDetails);
-                }
-            });
->>>>>>> 20f879bb
         }
     }
 
@@ -1165,8 +1097,6 @@
     }
 
     /**
-<<<<<<< HEAD
-=======
      * Check state did not change and schedule download of the release.
      *
      * @param releaseDetails release details.
@@ -1200,7 +1130,6 @@
     }
 
     /**
->>>>>>> 20f879bb
      * Show disabled toast so that user is not surprised why the dialog action does not work.
      * Calling setEnabled(false) before actioning dialog is a corner case
      * (possible only if developer has code running the disable in background/or in the mean time)
